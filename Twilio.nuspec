<?xml version="1.0" encoding="utf-8"?>
<package>
	<metadata>
		<id>Twilio</id>
<<<<<<< HEAD
		<version>4.3.0</version>
=======
		<version>4.4.0-edge</version>
>>>>>>> 1f72d028
		<authors>Twilio</authors>
		<description>Twilio REST API helper library</description>
		<language>en-US</language>
		<projectUrl>http://github.com/twilio/twilio-csharp</projectUrl>
		<iconUrl>http://www.twilio.com/packages/company/img/logos_downloadable_round.png</iconUrl>
		<licenseUrl>https://github.com/twilio/twilio-csharp/blob/master/LICENSE.txt</licenseUrl>
		<tags>REST SMS voice telephony phone twilio twiml ASPNETWEBPAGES</tags>
		<dependencies>
			<dependency id="RestSharp" version="105.2.2" />
		</dependencies>
		<releaseNotes>
<<<<<<< HEAD
      * 4.3.0 - Add MessagingServiceSid to Messages
      * 4.2.0 - Add MessagingServiceSid to Messages
=======
      * 4.4.0 - Add Keys endpoint                  
      * 4.3.0 - Add MessagingServiceSid to Messages
>>>>>>> 1f72d028
      * 4.1.0 - Add TaskRouter TwiML Enqueue, SIP Trunking, and TaskRouter reservations/workers
      * 4.0.51 - Mark SMS methods as obsolete in favour of Message
      * 4.0.5 - Updated RestSharp reference to 105.2.2
      * 4.0.4 - Add overload to ListCalls
      * 4.0.3 - Add overload to ListMessages
      * 4.0.2 - Added beta number support
      * 4.0.1 - Added new StatusCallbackEvents options
      * 4.0.0 - Removed obsolete paging properties - major version bump due to breaking change
      * 3.6.29 - Added overload to ListAvailableTollFreePhoneNumbers that allows user to provide an AvalablePhoneNumberListRequest object
      * 3.6.27 - Solved the curious case of missing methods
      * 3.6.26 - Added support for meta lists
      * 3.6.25 - Adding support for Addresses API
      - Adding support for Tokens
      - Recording price is now exposed on the Recording model
      * 3.6.24 - Added Call/Message Delete methods
      - Fixed broken Message Media code
      - updated RestSharp reference
      * 3.6.23 - Fixing SL and WP packaging
      * 3.6.22 - Updating to RestSharp 105.0.0.  Drops support for Windows Phone 7.x.
      * 3.6.21 - Updated RestSharp reference to 104.5.0
      * 3.6.20 - Added paging options to ListSubAccounts
      * 3.6.19 - Removed paging properties from AvailablePhoneNumberResult
      * 3.6.18 - Fixed deserialization issues with Media and IPAddress models
      * 3.6.17 - Added properties to support Feedback API
      * 3.6.16 - Added properties to support Message Delivery Information
      * 3.6.15 - Fixes missing ApiVersion property on PhoneNumberOptions
      * 3.6.14 - Fixes incorrect property name CountUnits
      * 3.6.13 - Fixed incorrect return type in CreateCredentialListMapping
      * 3.6.12 - Fixed bug IncomingPhoneNumbers methods
      * 3.6.11 - Corrected UsageUnit and CountUnit change
      - Updated RestSharp reference
      - Updated user agent string
      * 3.6.10 - Fixed timeout value
      - Made method virtual to faciliate testing
      - Fix setting ApplicationSid in SendMessage
      * 3.6.9 - Changed the way Proxies are set
      * 3.6.8 - No, seriously.  Changing Accept-charset this time.
      * 3.6.7 - Changed to only add Accept-Charset header to Framework assemblies
      * 3.6.6 - Updated RestSharp reference
      * 3.6.5 - Added new Mobile resources
      - Added missing Local and TollFree resources
      * 3.6.4 - Fixing a bad upload
      * 3.6.3 - Added overloads to the SendMessage method
      - Fixed Sms references in SendMessage docs
      - Added second constructor to allow explicit setting of the Account resource
      * 3.6.2 - Updated RestSharp Reference
      - Readded Proxy property
      * 3.6.1 - Added new SIP endpoints
      - Added new Message and Media endpoints
      * 3.5.17 - Added workaround for problem redirecting calls
      * 3.5.16 - Changed TriggerValue from double to string to support offset value syntax
      - Fixed spelling issue preventing UsageUnits from deserializing correctly
      * 3.5.15 - Added new overload for RedirectCall to take optional parameters
      * 3.5.14 - Added new default header Accept-Chartset: utf-8
      * 3.5.13 - Fix Sip authentication properties
      * 3.5.12 - Added CallSid property to ValidationRequestResult
      * 3.5.11 - Removed JSON.NET dependency
      * 3.5.10 - Fixing bad build
      * 3.5.9 - Updated Json.NET reference
      * 3.5.8 - Added call params to support Sip Auth
      * 3.5.7 - Added new overload to UpdateApplication that takes only the applicationSid and ApplicationOptions object.  This overload uses the FriendlyName property from the ApplicationOptions.
      - Changed the Status property in ConferenceListRequest to a string, since thats what the values actually are
      - Change the QueueMember CurrentPosition property name to Position to match the API
      - Changed UpdateShortCode to use POST
      - Added the ability to filter by friendlyname, a list of subsccounts
      * 3.5.6 - Added ApplicationSid overload to SendSmsMessage
      General code cleanup
      Exposed IWebProxy to allow proxies to be set
      Added a way to transfer numbers between master and sub accounts
      Added OutgoingCallerIdOptions class and changed associated methods
      Fixed bug in ListShortCodes
      * 3.5.5 - Removed support for Windows Phone 7.0 SDK
      Added support for Windows Phone 7.1 SDK
      * 3.5.4 - Fixed package to support Mango tooling
      * 3.5.3 - Added paging properties to UsageRecord API
      * 3.5.2 - Adding Usage Capability
      Enabled NuGet package restore in the solution
      Updated project NuGet references
      * 3.5.1 - Updated RestSharp
      * 3.5.0 - Adding Queue Capability
      * 3.4.5 - Fixing package fail
      * 3.4.4 - Changed SMS message length validation
      * 3.4.3 - Added and updated some XML Doc Comments
      Added SmsStatusCallback property
      Fixed number transfer bug
      Fixed CallListOptions bug
      Updated to latest versions of RestSharp and Json.NET
      * 3.4.2 - Updated references to resolve issues with RestSharp and JSON.NET
      * 3.4.0 - Add CallOptions.Record to enable full-call recording
      * 3.3.7 - Another package-only fix. Assembly version is still 3.3.6
      * 3.3.6 - Fix corrupt package.
      * 3.3.5 - Bind against JSON.Net 4.0.8.
      * 3.3.3 - Fixed RestException never being populated. Updated to JSON.NET 4.0.7
      * 3.3.2 - Resolve NuGet assembly issue with RestSharp
      * 3.3.1 - Compatibility with latest version of RestSharp
      * 3.3.0 - Restored paging information for list resource responses.
      Restructured REST API objects to match JSON datastructures instead of XML.
      Fixed incorrect StatusCallback parameter name for IncomingPhoneNumber and Application.
      Fixed incorrect paging parameter name.

      * 3.2.3 - Added 'extension' parameter to the AddOutgoingCallerIds method
    </releaseNotes>
	</metadata>
</package><|MERGE_RESOLUTION|>--- conflicted
+++ resolved
@@ -2,11 +2,7 @@
 <package>
 	<metadata>
 		<id>Twilio</id>
-<<<<<<< HEAD
-		<version>4.3.0</version>
-=======
 		<version>4.4.0-edge</version>
->>>>>>> 1f72d028
 		<authors>Twilio</authors>
 		<description>Twilio REST API helper library</description>
 		<language>en-US</language>
@@ -18,13 +14,8 @@
 			<dependency id="RestSharp" version="105.2.2" />
 		</dependencies>
 		<releaseNotes>
-<<<<<<< HEAD
-      * 4.3.0 - Add MessagingServiceSid to Messages
-      * 4.2.0 - Add MessagingServiceSid to Messages
-=======
       * 4.4.0 - Add Keys endpoint                  
       * 4.3.0 - Add MessagingServiceSid to Messages
->>>>>>> 1f72d028
       * 4.1.0 - Add TaskRouter TwiML Enqueue, SIP Trunking, and TaskRouter reservations/workers
       * 4.0.51 - Mark SMS methods as obsolete in favour of Message
       * 4.0.5 - Updated RestSharp reference to 105.2.2
