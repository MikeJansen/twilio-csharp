<<<<<<< HEAD
﻿<?xml version="1.0" encoding="utf-8"?>
<Project ToolsVersion="4.0" DefaultTargets="Build" xmlns="http://schemas.microsoft.com/developer/msbuild/2003">
  <PropertyGroup>
    <Configuration Condition=" '$(Configuration)' == '' ">Debug</Configuration>
    <Platform Condition=" '$(Platform)' == '' ">AnyCPU</Platform>
    <ProjectGuid>{2E1A3B46-C072-48E0-92BF-F2901036979F}</ProjectGuid>
    <OutputType>Library</OutputType>
    <AppDesignerFolder>Properties</AppDesignerFolder>
    <RootNamespace>Twilio.Api.Tests.Integration</RootNamespace>
    <AssemblyName>Twilio.Api.Tests.Integration</AssemblyName>
    <TargetFrameworkVersion>v4.0</TargetFrameworkVersion>
    <FileAlignment>512</FileAlignment>
    <SolutionDir Condition="$(SolutionDir) == '' Or $(SolutionDir) == '*Undefined*'">..\</SolutionDir>
    <RestorePackages>true</RestorePackages>
    <TargetFrameworkProfile />
  </PropertyGroup>
  <PropertyGroup Condition=" '$(Configuration)|$(Platform)' == 'Debug|AnyCPU' ">
    <DebugSymbols>true</DebugSymbols>
    <DebugType>full</DebugType>
    <Optimize>false</Optimize>
    <OutputPath>bin\Debug\</OutputPath>
    <DefineConstants>DEBUG;TRACE</DefineConstants>
    <ErrorReport>prompt</ErrorReport>
    <WarningLevel>4</WarningLevel>
  </PropertyGroup>
  <PropertyGroup Condition=" '$(Configuration)|$(Platform)' == 'Release|AnyCPU' ">
    <DebugType>pdbonly</DebugType>
    <Optimize>true</Optimize>
    <OutputPath>bin\Release\</OutputPath>
    <DefineConstants>TRACE</DefineConstants>
    <ErrorReport>prompt</ErrorReport>
    <WarningLevel>4</WarningLevel>
  </PropertyGroup>
  <ItemGroup>
    <Reference Include="Moq, Version=4.2.1507.118, Culture=neutral, PublicKeyToken=69f491c39445e920, processorArchitecture=MSIL">
      <SpecificVersion>False</SpecificVersion>
      <HintPath>..\packages\Moq.4.2.1507.0118\lib\net40\Moq.dll</HintPath>
    </Reference>
    <Reference Include="nunit.framework, Version=2.6.4.14350, Culture=neutral, PublicKeyToken=96d09a1eb7f44a77, processorArchitecture=MSIL">
      <SpecificVersion>False</SpecificVersion>
      <HintPath>..\packages\NUnit.2.6.4\lib\nunit.framework.dll</HintPath>
    </Reference>
    <Reference Include="RestSharp, Version=105.2.3.0, Culture=neutral, processorArchitecture=MSIL">
      <HintPath>..\packages\RestSharp.105.2.3\lib\net35\RestSharp.dll</HintPath>
      <Private>True</Private>
    </Reference>
    <Reference Include="System" />
    <Reference Include="System.Core" />
  </ItemGroup>
  <ItemGroup>
    <CodeAnalysisDependentAssemblyPaths Include="%24%28VS100COMNTOOLS%29..\IDE\PrivateAssemblies" Condition=" '$(VS100COMNTOOLS)' != '' ">
      <Visible>False</Visible>
    </CodeAnalysisDependentAssemblyPaths>
  </ItemGroup>
  <ItemGroup>
    <Compile Include="AccountTests.cs" />
    <Compile Include="ApplicationTests.cs" />
    <Compile Include="AuthorizedConnectAppTests.cs" />
    <Compile Include="AvailablePhoneNumberTests.cs" />
    <Compile Include="CallTests.cs" />
    <Compile Include="ConferenceParticipantTests.cs" />
    <Compile Include="ConferenceTests.cs" />
    <Compile Include="ConnectAppTests.cs" />
    <Compile Include="Credentials.cs" />
    <Compile Include="IncomingPhoneNumberTests.cs" />
    <Compile Include="KeyTests.cs" />
    <Compile Include="Model\KeyTests.cs" />
    <Compile Include="NotificationTests.cs" />
    <Compile Include="OutgoingCallerIdTests.cs" />
    <Compile Include="Properties\AssemblyInfo.cs" />
    <Compile Include="QueueTests.cs" />
    <Compile Include="RecordingTests.cs" />
    <Compile Include="MessageTests.cs" />
    <Compile Include="SmsTests.cs" />
    <Compile Include="TranscriptionTests.cs" />
    <Compile Include="UsageTests.cs" />
    <Compile Include="UsageTriggerTests.cs" />
    <Compile Include="Utilities.cs" />
    <Compile Include="FeedbackTests.cs" />
  </ItemGroup>
  <ItemGroup>
    <ProjectReference Include="..\Twilio.Api\Twilio.Api.csproj">
      <Project>{894FF9E8-4DBF-4472-8AE2-1A6A988E105B}</Project>
      <Name>Twilio.Api</Name>
    </ProjectReference>
  </ItemGroup>
  <Import Project="$(MSBuildBinPath)\Microsoft.CSharp.targets" />
  <Import Project="$(SolutionDir)\.nuget\NuGet.targets" Condition="Exists('$(SolutionDir)\.nuget\NuGet.targets')" />
  <!-- To modify your build process, add your task inside one of the targets below and uncomment it. 
       Other similar extension points exist, see Microsoft.Common.targets.
  <Target Name="BeforeBuild">
  </Target>
  <Target Name="AfterBuild">
  </Target>
  -->
  <ItemGroup>
    <Service Include="{82A7F48D-3B50-4B1E-B82E-3ADA8210C358}" />
  </ItemGroup>
  <ItemGroup>
    <None Include="packages.config" />
    <None Include="Resources\key.json">
      <CopyToOutputDirectory>Always</CopyToOutputDirectory>
    </None>
  </ItemGroup>
=======
﻿<?xml version="1.0" encoding="utf-8"?>
<Project ToolsVersion="4.0" DefaultTargets="Build" xmlns="http://schemas.microsoft.com/developer/msbuild/2003">
  <PropertyGroup>
    <Configuration Condition=" '$(Configuration)' == '' ">Debug</Configuration>
    <Platform Condition=" '$(Platform)' == '' ">AnyCPU</Platform>
    <ProjectGuid>{2E1A3B46-C072-48E0-92BF-F2901036979F}</ProjectGuid>
    <OutputType>Library</OutputType>
    <AppDesignerFolder>Properties</AppDesignerFolder>
    <RootNamespace>Twilio.Api.Tests.Integration</RootNamespace>
    <AssemblyName>Twilio.Api.Tests.Integration</AssemblyName>
    <TargetFrameworkVersion>v4.0</TargetFrameworkVersion>
    <FileAlignment>512</FileAlignment>
    <SolutionDir Condition="$(SolutionDir) == '' Or $(SolutionDir) == '*Undefined*'">..\</SolutionDir>
    <RestorePackages>true</RestorePackages>
    <TargetFrameworkProfile />
  </PropertyGroup>
  <PropertyGroup Condition=" '$(Configuration)|$(Platform)' == 'Debug|AnyCPU' ">
    <DebugSymbols>true</DebugSymbols>
    <DebugType>full</DebugType>
    <Optimize>false</Optimize>
    <OutputPath>bin\Debug\</OutputPath>
    <DefineConstants>DEBUG;TRACE</DefineConstants>
    <ErrorReport>prompt</ErrorReport>
    <WarningLevel>4</WarningLevel>
  </PropertyGroup>
  <PropertyGroup Condition=" '$(Configuration)|$(Platform)' == 'Release|AnyCPU' ">
    <DebugType>pdbonly</DebugType>
    <Optimize>true</Optimize>
    <OutputPath>bin\Release\</OutputPath>
    <DefineConstants>TRACE</DefineConstants>
    <ErrorReport>prompt</ErrorReport>
    <WarningLevel>4</WarningLevel>
  </PropertyGroup>
  <ItemGroup>
    <Reference Include="RestSharp">
      <HintPath>..\packages\RestSharp.105.0.1\lib\net4\RestSharp.dll</HintPath>
    </Reference>
    <Reference Include="System" />
    <Reference Include="System.Core" />
    <Reference Include="nunit.framework">
      <HintPath>..\packages\NUnit.2.6.3\lib\nunit.framework.dll</HintPath>
    </Reference>
    <Reference Include="Moq">
      <HintPath>..\packages\Moq.4.2.1409.1722\lib\net40\Moq.dll</HintPath>
    </Reference>
  </ItemGroup>
  <ItemGroup>
    <CodeAnalysisDependentAssemblyPaths Include="%24%28VS100COMNTOOLS%29..\IDE\PrivateAssemblies" Condition=" '$(VS100COMNTOOLS)' != '' ">
      <Visible>False</Visible>
    </CodeAnalysisDependentAssemblyPaths>
  </ItemGroup>
  <ItemGroup>
    <Compile Include="AccountTests.cs" />
    <Compile Include="ApplicationTests.cs" />
    <Compile Include="AuthorizedConnectAppTests.cs" />
    <Compile Include="AvailablePhoneNumberTests.cs" />
    <Compile Include="CallTests.cs" />
    <Compile Include="ConferenceParticipantTests.cs" />
    <Compile Include="ConferenceTests.cs" />
    <Compile Include="ConnectAppTests.cs" />
    <Compile Include="Credentials.cs" />
    <Compile Include="IncomingPhoneNumberTests.cs" />
    <Compile Include="NotificationTests.cs" />
    <Compile Include="OutgoingCallerIdTests.cs" />
    <Compile Include="PagingTests.cs" />
    <Compile Include="Properties\AssemblyInfo.cs" />
    <Compile Include="QueueTests.cs" />
    <Compile Include="RecordingTests.cs" />
    <Compile Include="SmsTests.cs" />
    <Compile Include="TranscriptionTests.cs" />
    <Compile Include="UsageTests.cs" />
    <Compile Include="UsageTriggerTests.cs" />
    <Compile Include="Utilities.cs" />
    <Compile Include="FeedbackTests.cs" />
  </ItemGroup>
  <ItemGroup>
    <ProjectReference Include="..\Twilio.Api\Twilio.Api.csproj">
      <Project>{894FF9E8-4DBF-4472-8AE2-1A6A988E105B}</Project>
      <Name>Twilio.Api</Name>
    </ProjectReference>
  </ItemGroup>
  <Import Project="$(MSBuildBinPath)\Microsoft.CSharp.targets" />
  <Import Project="$(SolutionDir)\.nuget\NuGet.targets" Condition="Exists('$(SolutionDir)\.nuget\NuGet.targets')" />
  <!-- To modify your build process, add your task inside one of the targets below and uncomment it. 
       Other similar extension points exist, see Microsoft.Common.targets.
  <Target Name="BeforeBuild">
  </Target>
  <Target Name="AfterBuild">
  </Target>
  -->
  <ItemGroup>
    <Service Include="{82A7F48D-3B50-4B1E-B82E-3ADA8210C358}" />
  </ItemGroup>
  <ItemGroup>
    <None Include="packages.config" />
  </ItemGroup>
>>>>>>> 597f39f8
</Project><|MERGE_RESOLUTION|>--- conflicted
+++ resolved
@@ -1,204 +1,105 @@
-<<<<<<< HEAD
-﻿<?xml version="1.0" encoding="utf-8"?>
-<Project ToolsVersion="4.0" DefaultTargets="Build" xmlns="http://schemas.microsoft.com/developer/msbuild/2003">
-  <PropertyGroup>
-    <Configuration Condition=" '$(Configuration)' == '' ">Debug</Configuration>
-    <Platform Condition=" '$(Platform)' == '' ">AnyCPU</Platform>
-    <ProjectGuid>{2E1A3B46-C072-48E0-92BF-F2901036979F}</ProjectGuid>
-    <OutputType>Library</OutputType>
-    <AppDesignerFolder>Properties</AppDesignerFolder>
-    <RootNamespace>Twilio.Api.Tests.Integration</RootNamespace>
-    <AssemblyName>Twilio.Api.Tests.Integration</AssemblyName>
-    <TargetFrameworkVersion>v4.0</TargetFrameworkVersion>
-    <FileAlignment>512</FileAlignment>
-    <SolutionDir Condition="$(SolutionDir) == '' Or $(SolutionDir) == '*Undefined*'">..\</SolutionDir>
-    <RestorePackages>true</RestorePackages>
-    <TargetFrameworkProfile />
-  </PropertyGroup>
-  <PropertyGroup Condition=" '$(Configuration)|$(Platform)' == 'Debug|AnyCPU' ">
-    <DebugSymbols>true</DebugSymbols>
-    <DebugType>full</DebugType>
-    <Optimize>false</Optimize>
-    <OutputPath>bin\Debug\</OutputPath>
-    <DefineConstants>DEBUG;TRACE</DefineConstants>
-    <ErrorReport>prompt</ErrorReport>
-    <WarningLevel>4</WarningLevel>
-  </PropertyGroup>
-  <PropertyGroup Condition=" '$(Configuration)|$(Platform)' == 'Release|AnyCPU' ">
-    <DebugType>pdbonly</DebugType>
-    <Optimize>true</Optimize>
-    <OutputPath>bin\Release\</OutputPath>
-    <DefineConstants>TRACE</DefineConstants>
-    <ErrorReport>prompt</ErrorReport>
-    <WarningLevel>4</WarningLevel>
-  </PropertyGroup>
-  <ItemGroup>
-    <Reference Include="Moq, Version=4.2.1507.118, Culture=neutral, PublicKeyToken=69f491c39445e920, processorArchitecture=MSIL">
-      <SpecificVersion>False</SpecificVersion>
-      <HintPath>..\packages\Moq.4.2.1507.0118\lib\net40\Moq.dll</HintPath>
-    </Reference>
-    <Reference Include="nunit.framework, Version=2.6.4.14350, Culture=neutral, PublicKeyToken=96d09a1eb7f44a77, processorArchitecture=MSIL">
-      <SpecificVersion>False</SpecificVersion>
-      <HintPath>..\packages\NUnit.2.6.4\lib\nunit.framework.dll</HintPath>
-    </Reference>
-    <Reference Include="RestSharp, Version=105.2.3.0, Culture=neutral, processorArchitecture=MSIL">
-      <HintPath>..\packages\RestSharp.105.2.3\lib\net35\RestSharp.dll</HintPath>
-      <Private>True</Private>
-    </Reference>
-    <Reference Include="System" />
-    <Reference Include="System.Core" />
-  </ItemGroup>
-  <ItemGroup>
-    <CodeAnalysisDependentAssemblyPaths Include="%24%28VS100COMNTOOLS%29..\IDE\PrivateAssemblies" Condition=" '$(VS100COMNTOOLS)' != '' ">
-      <Visible>False</Visible>
-    </CodeAnalysisDependentAssemblyPaths>
-  </ItemGroup>
-  <ItemGroup>
-    <Compile Include="AccountTests.cs" />
-    <Compile Include="ApplicationTests.cs" />
-    <Compile Include="AuthorizedConnectAppTests.cs" />
-    <Compile Include="AvailablePhoneNumberTests.cs" />
-    <Compile Include="CallTests.cs" />
-    <Compile Include="ConferenceParticipantTests.cs" />
-    <Compile Include="ConferenceTests.cs" />
-    <Compile Include="ConnectAppTests.cs" />
-    <Compile Include="Credentials.cs" />
-    <Compile Include="IncomingPhoneNumberTests.cs" />
-    <Compile Include="KeyTests.cs" />
-    <Compile Include="Model\KeyTests.cs" />
-    <Compile Include="NotificationTests.cs" />
-    <Compile Include="OutgoingCallerIdTests.cs" />
-    <Compile Include="Properties\AssemblyInfo.cs" />
-    <Compile Include="QueueTests.cs" />
-    <Compile Include="RecordingTests.cs" />
-    <Compile Include="MessageTests.cs" />
-    <Compile Include="SmsTests.cs" />
-    <Compile Include="TranscriptionTests.cs" />
-    <Compile Include="UsageTests.cs" />
-    <Compile Include="UsageTriggerTests.cs" />
-    <Compile Include="Utilities.cs" />
-    <Compile Include="FeedbackTests.cs" />
-  </ItemGroup>
-  <ItemGroup>
-    <ProjectReference Include="..\Twilio.Api\Twilio.Api.csproj">
-      <Project>{894FF9E8-4DBF-4472-8AE2-1A6A988E105B}</Project>
-      <Name>Twilio.Api</Name>
-    </ProjectReference>
-  </ItemGroup>
-  <Import Project="$(MSBuildBinPath)\Microsoft.CSharp.targets" />
-  <Import Project="$(SolutionDir)\.nuget\NuGet.targets" Condition="Exists('$(SolutionDir)\.nuget\NuGet.targets')" />
-  <!-- To modify your build process, add your task inside one of the targets below and uncomment it. 
-       Other similar extension points exist, see Microsoft.Common.targets.
-  <Target Name="BeforeBuild">
-  </Target>
-  <Target Name="AfterBuild">
-  </Target>
-  -->
-  <ItemGroup>
-    <Service Include="{82A7F48D-3B50-4B1E-B82E-3ADA8210C358}" />
-  </ItemGroup>
-  <ItemGroup>
-    <None Include="packages.config" />
-    <None Include="Resources\key.json">
-      <CopyToOutputDirectory>Always</CopyToOutputDirectory>
-    </None>
-  </ItemGroup>
-=======
-﻿<?xml version="1.0" encoding="utf-8"?>
-<Project ToolsVersion="4.0" DefaultTargets="Build" xmlns="http://schemas.microsoft.com/developer/msbuild/2003">
-  <PropertyGroup>
-    <Configuration Condition=" '$(Configuration)' == '' ">Debug</Configuration>
-    <Platform Condition=" '$(Platform)' == '' ">AnyCPU</Platform>
-    <ProjectGuid>{2E1A3B46-C072-48E0-92BF-F2901036979F}</ProjectGuid>
-    <OutputType>Library</OutputType>
-    <AppDesignerFolder>Properties</AppDesignerFolder>
-    <RootNamespace>Twilio.Api.Tests.Integration</RootNamespace>
-    <AssemblyName>Twilio.Api.Tests.Integration</AssemblyName>
-    <TargetFrameworkVersion>v4.0</TargetFrameworkVersion>
-    <FileAlignment>512</FileAlignment>
-    <SolutionDir Condition="$(SolutionDir) == '' Or $(SolutionDir) == '*Undefined*'">..\</SolutionDir>
-    <RestorePackages>true</RestorePackages>
-    <TargetFrameworkProfile />
-  </PropertyGroup>
-  <PropertyGroup Condition=" '$(Configuration)|$(Platform)' == 'Debug|AnyCPU' ">
-    <DebugSymbols>true</DebugSymbols>
-    <DebugType>full</DebugType>
-    <Optimize>false</Optimize>
-    <OutputPath>bin\Debug\</OutputPath>
-    <DefineConstants>DEBUG;TRACE</DefineConstants>
-    <ErrorReport>prompt</ErrorReport>
-    <WarningLevel>4</WarningLevel>
-  </PropertyGroup>
-  <PropertyGroup Condition=" '$(Configuration)|$(Platform)' == 'Release|AnyCPU' ">
-    <DebugType>pdbonly</DebugType>
-    <Optimize>true</Optimize>
-    <OutputPath>bin\Release\</OutputPath>
-    <DefineConstants>TRACE</DefineConstants>
-    <ErrorReport>prompt</ErrorReport>
-    <WarningLevel>4</WarningLevel>
-  </PropertyGroup>
-  <ItemGroup>
-    <Reference Include="RestSharp">
-      <HintPath>..\packages\RestSharp.105.0.1\lib\net4\RestSharp.dll</HintPath>
-    </Reference>
-    <Reference Include="System" />
-    <Reference Include="System.Core" />
-    <Reference Include="nunit.framework">
-      <HintPath>..\packages\NUnit.2.6.3\lib\nunit.framework.dll</HintPath>
-    </Reference>
-    <Reference Include="Moq">
-      <HintPath>..\packages\Moq.4.2.1409.1722\lib\net40\Moq.dll</HintPath>
-    </Reference>
-  </ItemGroup>
-  <ItemGroup>
-    <CodeAnalysisDependentAssemblyPaths Include="%24%28VS100COMNTOOLS%29..\IDE\PrivateAssemblies" Condition=" '$(VS100COMNTOOLS)' != '' ">
-      <Visible>False</Visible>
-    </CodeAnalysisDependentAssemblyPaths>
-  </ItemGroup>
-  <ItemGroup>
-    <Compile Include="AccountTests.cs" />
-    <Compile Include="ApplicationTests.cs" />
-    <Compile Include="AuthorizedConnectAppTests.cs" />
-    <Compile Include="AvailablePhoneNumberTests.cs" />
-    <Compile Include="CallTests.cs" />
-    <Compile Include="ConferenceParticipantTests.cs" />
-    <Compile Include="ConferenceTests.cs" />
-    <Compile Include="ConnectAppTests.cs" />
-    <Compile Include="Credentials.cs" />
-    <Compile Include="IncomingPhoneNumberTests.cs" />
-    <Compile Include="NotificationTests.cs" />
-    <Compile Include="OutgoingCallerIdTests.cs" />
+<Project ToolsVersion="4.0" DefaultTargets="Build" xmlns="http://schemas.microsoft.com/developer/msbuild/2003">
+  <PropertyGroup>
+    <Configuration Condition=" '$(Configuration)' == '' ">Debug</Configuration>
+    <Platform Condition=" '$(Platform)' == '' ">AnyCPU</Platform>
+    <ProjectGuid>{2E1A3B46-C072-48E0-92BF-F2901036979F}</ProjectGuid>
+    <OutputType>Library</OutputType>
+    <AppDesignerFolder>Properties</AppDesignerFolder>
+    <RootNamespace>Twilio.Api.Tests.Integration</RootNamespace>
+    <AssemblyName>Twilio.Api.Tests.Integration</AssemblyName>
+    <TargetFrameworkVersion>v4.0</TargetFrameworkVersion>
+    <FileAlignment>512</FileAlignment>
+    <SolutionDir Condition="$(SolutionDir) == '' Or $(SolutionDir) == '*Undefined*'">..\</SolutionDir>
+    <RestorePackages>true</RestorePackages>
+    <TargetFrameworkProfile />
+  </PropertyGroup>
+  <PropertyGroup Condition=" '$(Configuration)|$(Platform)' == 'Debug|AnyCPU' ">
+    <DebugSymbols>true</DebugSymbols>
+    <DebugType>full</DebugType>
+    <Optimize>false</Optimize>
+    <OutputPath>bin\Debug\</OutputPath>
+    <DefineConstants>DEBUG;TRACE</DefineConstants>
+    <ErrorReport>prompt</ErrorReport>
+    <WarningLevel>4</WarningLevel>
+  </PropertyGroup>
+  <PropertyGroup Condition=" '$(Configuration)|$(Platform)' == 'Release|AnyCPU' ">
+    <DebugType>pdbonly</DebugType>
+    <Optimize>true</Optimize>
+    <OutputPath>bin\Release\</OutputPath>
+    <DefineConstants>TRACE</DefineConstants>
+    <ErrorReport>prompt</ErrorReport>
+    <WarningLevel>4</WarningLevel>
+  </PropertyGroup>
+  <ItemGroup>
+    <Reference Include="Moq, Version=4.2.1507.118, Culture=neutral, PublicKeyToken=69f491c39445e920, processorArchitecture=MSIL">
+      <SpecificVersion>False</SpecificVersion>
+      <HintPath>..\packages\Moq.4.2.1507.0118\lib\net40\Moq.dll</HintPath>
+    </Reference>
+    <Reference Include="nunit.framework, Version=2.6.4.14350, Culture=neutral, PublicKeyToken=96d09a1eb7f44a77, processorArchitecture=MSIL">
+      <SpecificVersion>False</SpecificVersion>
+      <HintPath>..\packages\NUnit.2.6.4\lib\nunit.framework.dll</HintPath>
+    </Reference>
+    <Reference Include="RestSharp, Version=105.2.3.0, Culture=neutral, processorArchitecture=MSIL">
+      <HintPath>..\packages\RestSharp.105.2.3\lib\net35\RestSharp.dll</HintPath>
+      <Private>True</Private>
+    </Reference>
+    <Reference Include="System" />
+    <Reference Include="System.Core" />
+  </ItemGroup>
+  <ItemGroup>
+    <CodeAnalysisDependentAssemblyPaths Include="%24%28VS100COMNTOOLS%29..\IDE\PrivateAssemblies" Condition=" '$(VS100COMNTOOLS)' != '' ">
+      <Visible>False</Visible>
+    </CodeAnalysisDependentAssemblyPaths>
+  </ItemGroup>
+  <ItemGroup>
+    <Compile Include="AccountTests.cs" />
+    <Compile Include="ApplicationTests.cs" />
+    <Compile Include="AuthorizedConnectAppTests.cs" />
+    <Compile Include="AvailablePhoneNumberTests.cs" />
+    <Compile Include="CallTests.cs" />
+    <Compile Include="ConferenceParticipantTests.cs" />
+    <Compile Include="ConferenceTests.cs" />
+    <Compile Include="ConnectAppTests.cs" />
+    <Compile Include="Credentials.cs" />
+    <Compile Include="IncomingPhoneNumberTests.cs" />
+    <Compile Include="KeyTests.cs" />
+    <Compile Include="Model\KeyTests.cs" />
+    <Compile Include="NotificationTests.cs" />
+    <Compile Include="OutgoingCallerIdTests.cs" />
     <Compile Include="PagingTests.cs" />
-    <Compile Include="Properties\AssemblyInfo.cs" />
-    <Compile Include="QueueTests.cs" />
-    <Compile Include="RecordingTests.cs" />
-    <Compile Include="SmsTests.cs" />
-    <Compile Include="TranscriptionTests.cs" />
-    <Compile Include="UsageTests.cs" />
-    <Compile Include="UsageTriggerTests.cs" />
-    <Compile Include="Utilities.cs" />
-    <Compile Include="FeedbackTests.cs" />
-  </ItemGroup>
-  <ItemGroup>
-    <ProjectReference Include="..\Twilio.Api\Twilio.Api.csproj">
-      <Project>{894FF9E8-4DBF-4472-8AE2-1A6A988E105B}</Project>
-      <Name>Twilio.Api</Name>
-    </ProjectReference>
-  </ItemGroup>
-  <Import Project="$(MSBuildBinPath)\Microsoft.CSharp.targets" />
-  <Import Project="$(SolutionDir)\.nuget\NuGet.targets" Condition="Exists('$(SolutionDir)\.nuget\NuGet.targets')" />
-  <!-- To modify your build process, add your task inside one of the targets below and uncomment it. 
-       Other similar extension points exist, see Microsoft.Common.targets.
-  <Target Name="BeforeBuild">
-  </Target>
-  <Target Name="AfterBuild">
-  </Target>
-  -->
-  <ItemGroup>
-    <Service Include="{82A7F48D-3B50-4B1E-B82E-3ADA8210C358}" />
-  </ItemGroup>
-  <ItemGroup>
-    <None Include="packages.config" />
-  </ItemGroup>
->>>>>>> 597f39f8
+    <Compile Include="Properties\AssemblyInfo.cs" />
+    <Compile Include="QueueTests.cs" />
+    <Compile Include="RecordingTests.cs" />
+    <Compile Include="MessageTests.cs" />
+    <Compile Include="SmsTests.cs" />
+    <Compile Include="TranscriptionTests.cs" />
+    <Compile Include="UsageTests.cs" />
+    <Compile Include="UsageTriggerTests.cs" />
+    <Compile Include="Utilities.cs" />
+    <Compile Include="FeedbackTests.cs" />
+  </ItemGroup>
+  <ItemGroup>
+    <ProjectReference Include="..\Twilio.Api\Twilio.Api.csproj">
+      <Project>{894FF9E8-4DBF-4472-8AE2-1A6A988E105B}</Project>
+      <Name>Twilio.Api</Name>
+    </ProjectReference>
+  </ItemGroup>
+  <Import Project="$(MSBuildBinPath)\Microsoft.CSharp.targets" />
+  <Import Project="$(SolutionDir)\.nuget\NuGet.targets" Condition="Exists('$(SolutionDir)\.nuget\NuGet.targets')" />
+  <!-- To modify your build process, add your task inside one of the targets below and uncomment it. 
+       Other similar extension points exist, see Microsoft.Common.targets.
+  <Target Name="BeforeBuild">
+  </Target>
+  <Target Name="AfterBuild">
+  </Target>
+  -->
+  <ItemGroup>
+    <Service Include="{82A7F48D-3B50-4B1E-B82E-3ADA8210C358}" />
+  </ItemGroup>
+  <ItemGroup>
+    <None Include="packages.config" />
+    <None Include="Resources\key.json">
+      <CopyToOutputDirectory>Always</CopyToOutputDirectory>
+    </None>
+  </ItemGroup>
 </Project>