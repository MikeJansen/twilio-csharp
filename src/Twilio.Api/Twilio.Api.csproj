--- conflicted
+++ resolved
@@ -226,7 +226,6 @@
     <Compile Include="Model\TwilioListBase.cs" />
     <Compile Include="Model\ValidationRequest.cs" />
     <Compile Include="Sip.cs" />
-<<<<<<< HEAD
     <Compile Include="Model\Address.cs" />
     <Compile Include="Model\AddressResult.cs" />
     <Compile Include="Model\AddressListRequest.cs" />
@@ -235,12 +234,10 @@
     <Compile Include="Addresses.cs" />
     <Compile Include="Model\AddressOptions.cs" />
     <Compile Include="Addresses.Async.cs" />
-=======
     <Compile Include="Model\Token.cs" />
     <Compile Include="Model\IceServer.cs" />
     <Compile Include="Tokens.cs" />
     <Compile Include="Tokens.Async.cs" />
->>>>>>> a9a44e87
   </ItemGroup>
   <ItemGroup>
     <None Include="packages.config" />
