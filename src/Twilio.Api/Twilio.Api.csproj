--- conflicted
+++ resolved
@@ -150,7 +150,6 @@
     <Compile Include="Model\AuthorizedConnectAppResult.cs" />
     <Compile Include="Model\ConnectApp.cs" />
     <Compile Include="Model\ConnectAppResult.cs" />
-<<<<<<< HEAD
     <Compile Include="Model\AuthorizedConnectAppResult.cs" />
     <Compile Include="Model\Credential.cs" />
     <Compile Include="Model\CredentialList.cs" />
@@ -167,8 +166,6 @@
     <Compile Include="Model\IpAddress.cs" />
     <Compile Include="Model\IpAddressResult.cs" />
     <Compile Include="Model\MessageResult.cs" />
-=======
->>>>>>> 2e9d7ed1
     <Compile Include="Model\DequeueStatus.cs" />
     <Compile Include="Model\Media.cs" />
     <Compile Include="Model\MediaResult.cs" />
@@ -221,7 +218,6 @@
     <Compile Include="Model\TwilioBase.cs" />
     <Compile Include="Model\TwilioListBase.cs" />
     <Compile Include="Model\ValidationRequest.cs" />
-<<<<<<< HEAD
     <Compile Include="Notifications.cs" />
     <Compile Include="OutgoingCallerIds.cs" />
     <Compile Include="Properties\AssemblyInfo.cs" />
@@ -231,8 +227,6 @@
     <Compile Include="Sms.cs" />
     <Compile Include="Transcriptions.cs" />
     <Compile Include="Usage.cs" />
-=======
->>>>>>> 2e9d7ed1
   </ItemGroup>
   <ItemGroup>
     <None Include="packages.config" />
