<?xml version="1.0" encoding="utf-8"?>
<Project ToolsVersion="4.0" DefaultTargets="Build" xmlns="http://schemas.microsoft.com/developer/msbuild/2003">
  <PropertyGroup>
    <Configuration Condition=" '$(Configuration)' == '' ">Debug</Configuration>
    <Platform Condition=" '$(Platform)' == '' ">AnyCPU</Platform>
    <ProjectGuid>{894FF9E8-4DBF-4472-8AE2-1A6A988E105B}</ProjectGuid>
    <OutputType>Library</OutputType>
    <AppDesignerFolder>Properties</AppDesignerFolder>
    <RootNamespace>Twilio</RootNamespace>
    <AssemblyName>Twilio.Api</AssemblyName>
    <TargetFrameworkVersion>v3.5</TargetFrameworkVersion>
    <FileAlignment>512</FileAlignment>
    <FileUpgradeFlags>
    </FileUpgradeFlags>
    <OldToolsVersion>3.5</OldToolsVersion>
    <UpgradeBackupLocation />
    <SolutionDir Condition="$(SolutionDir) == '' Or $(SolutionDir) == '*Undefined*'">..\</SolutionDir>
    <RestorePackages>true</RestorePackages>
  </PropertyGroup>
  <PropertyGroup Condition=" '$(Configuration)|$(Platform)' == 'Debug|AnyCPU' ">
    <DebugSymbols>true</DebugSymbols>
    <DebugType>full</DebugType>
    <Optimize>false</Optimize>
    <OutputPath>bin\Debug\</OutputPath>
    <DefineConstants>TRACE;DEBUG;FRAMEWORK</DefineConstants>
    <ErrorReport>prompt</ErrorReport>
    <WarningLevel>4</WarningLevel>
    <CodeAnalysisRuleSet>AllRules.ruleset</CodeAnalysisRuleSet>
    <DocumentationFile>bin\Debug\Twilio.Api.xml</DocumentationFile>
  </PropertyGroup>
  <PropertyGroup Condition=" '$(Configuration)|$(Platform)' == 'Release|AnyCPU' ">
    <DebugType>pdbonly</DebugType>
    <Optimize>true</Optimize>
    <OutputPath>bin\Release\</OutputPath>
    <DefineConstants>TRACE;FRAMEWORK</DefineConstants>
    <ErrorReport>prompt</ErrorReport>
    <WarningLevel>4</WarningLevel>
    <CodeAnalysisRuleSet>AllRules.ruleset</CodeAnalysisRuleSet>
    <DocumentationFile>bin\Release\Twilio.Api.xml</DocumentationFile>
  </PropertyGroup>
  <PropertyGroup Condition="'$(Configuration)|$(Platform)' == 'ReleaseWithPackage|AnyCPU'">
    <OutputPath>bin\ReleaseWithPackage\</OutputPath>
    <DefineConstants>TRACE;FRAMEWORK</DefineConstants>
    <DocumentationFile>bin\Release\Twilio.Api.xml</DocumentationFile>
    <Optimize>true</Optimize>
    <DebugType>pdbonly</DebugType>
    <PlatformTarget>AnyCPU</PlatformTarget>
    <ErrorReport>prompt</ErrorReport>
    <CodeAnalysisRuleSet>AllRules.ruleset</CodeAnalysisRuleSet>
    <CodeAnalysisIgnoreBuiltInRuleSets>false</CodeAnalysisIgnoreBuiltInRuleSets>
    <CodeAnalysisIgnoreBuiltInRules>false</CodeAnalysisIgnoreBuiltInRules>
    <CodeAnalysisFailOnMissingRules>false</CodeAnalysisFailOnMissingRules>
    <WarningLevel>4</WarningLevel>
  </PropertyGroup>
  <ItemGroup>
    <Reference Include="System" />
    <Reference Include="System.Core" />
    <Reference Include="System.Net" />
    <Reference Include="System.Xml.Linq" />
    <Reference Include="System.Data" />
    <Reference Include="System.Xml" />
    <Reference Include="RestSharp">
      <HintPath>..\packages\RestSharp.105.0.1\lib\net35\RestSharp.dll</HintPath>
    </Reference>
  </ItemGroup>
  <ItemGroup>
    <Compile Include="..\Twilio.Api.Silverlight\Accounts.Async.cs">
      <Link>Accounts.Async.cs</Link>
    </Compile>
    <Compile Include="..\Twilio.Api.Silverlight\Applications.Async.cs">
      <Link>Applications.Async.cs</Link>
    </Compile>
    <Compile Include="..\Twilio.Api.Silverlight\Calls.Async.cs">
      <Link>Calls.Async.cs</Link>
    </Compile>
    <Compile Include="..\Twilio.Api.Silverlight\Conference.Async.cs">
      <Link>Conference.Async.cs</Link>
    </Compile>
    <Compile Include="..\Twilio.Api.Silverlight\ConnectApps.Async.cs">
      <Link>ConnectApps.Async.cs</Link>
    </Compile>
    <Compile Include="..\Twilio.Api.Silverlight\Core.Async.cs">
      <Link>Core.Async.cs</Link>
    </Compile>
    <Compile Include="..\Twilio.Api.Silverlight\Feedback.Async.cs">
      <Link>Feedback.Async.cs</Link>
    </Compile>
    <Compile Include="..\Twilio.Api.Silverlight\IncomingPhoneNumbers.Async.cs">
      <Link>IncomingPhoneNumbers.Async.cs</Link>
    </Compile>
    <Compile Include="..\Twilio.Api.Silverlight\Media.Async.cs">
      <Link>Media.Async.cs</Link>
    </Compile>
    <Compile Include="..\Twilio.Api.Silverlight\Messages.Async.cs">
      <Link>Messages.Async.cs</Link>
    </Compile>
    <Compile Include="..\Twilio.Api.Silverlight\Notifications.Async.cs">
      <Link>Notifications.Async.cs</Link>
    </Compile>
    <Compile Include="..\Twilio.Api.Silverlight\OutgoingCallerIds.Async.cs">
      <Link>OutgoingCallerIds.Async.cs</Link>
    </Compile>
    <Compile Include="..\Twilio.Api.Silverlight\Queues.Async.cs">
      <Link>Queues.Async.cs</Link>
    </Compile>
    <Compile Include="..\Twilio.Api.Silverlight\Recordings.Async.cs">
      <Link>Recordings.Async.cs</Link>
    </Compile>
    <Compile Include="..\Twilio.Api.Silverlight\Sandbox.Async.cs">
      <Link>Sandbox.Async.cs</Link>
    </Compile>
    <Compile Include="..\Twilio.Api.Silverlight\Sip.Async.cs">
      <Link>Sip.Async.cs</Link>
    </Compile>
    <Compile Include="..\Twilio.Api.Silverlight\Sms.Async.cs">
      <Link>Sms.Async.cs</Link>
    </Compile>
    <Compile Include="..\Twilio.Api.Silverlight\Transcriptions.Async.cs">
      <Link>Transcriptions.Async.cs</Link>
    </Compile>
    <Compile Include="..\Twilio.Api.Silverlight\Usage.Async.cs">
      <Link>Usage.Async.cs</Link>
    </Compile>
    <Compile Include="Accounts.cs" />
    <Compile Include="Applications.cs" />
    <Compile Include="AuthorizedConnectApps.Async.cs" />
    <Compile Include="AuthorizedConnectApps.cs" />
    <Compile Include="AvailablePhoneNumbers.cs" />
    <Compile Include="AvailablePhoneNumbers.Async.cs" />
    <Compile Include="Calls.cs" />
    <Compile Include="Conference.cs" />
    <Compile Include="Core.cs" />
    <Compile Include="ConnectApps.cs" />
    <Compile Include="Feedback.cs" />
    <Compile Include="IncomingPhoneNumbers.cs" />
    <Compile Include="Media.cs" />
    <Compile Include="Messages.cs" />
    <Compile Include="Model\Capabilities.cs" />
    <Compile Include="Model\Feedback.cs" />
    <Compile Include="Model\Issue.cs" />
    <Compile Include="Model\ListMeta.cs" />
    <Compile Include="Model\MediaListRequest.cs" />
    <Compile Include="Model\NextGenListBase.cs" />
    <Compile Include="Notifications.cs" />
    <Compile Include="OutgoingCallerIds.cs" />
    <Compile Include="Properties\AssemblyInfo.cs" />
    <Compile Include="Queues.cs" />
    <Compile Include="Recordings.cs" />
    <Compile Include="Sandbox.cs" />
    <Compile Include="SharedAssemblyInfo.cs" />
    <Compile Include="Sms.cs" />
    <Compile Include="Transcriptions.cs" />
    <Compile Include="Usage.cs" />
    <Compile Include="Model\Account.cs" />
    <Compile Include="Model\AccountResult.cs" />
    <Compile Include="Model\AccountStatus.cs" />
    <Compile Include="Model\Application.cs" />
    <Compile Include="Model\ApplicationResult.cs" />
    <Compile Include="Model\ApplicationOptions.cs" />
    <Compile Include="Model\AvailablePhoneNumber.cs" />
    <Compile Include="Model\AvailablePhoneNumberResult.cs" />
    <Compile Include="Model\AuthorizedConnectApp.cs" />
    <Compile Include="Model\AuthorizedConnectAppResult.cs" />
    <Compile Include="Model\ConnectApp.cs" />
    <Compile Include="Model\ConnectAppResult.cs" />
    <Compile Include="Model\Credential.cs" />
    <Compile Include="Model\CredentialList.cs" />
    <Compile Include="Model\CredentialListMapping.cs" />
    <Compile Include="Model\CredentialListMappingResult.cs" />
    <Compile Include="Model\CredentialListResult.cs" />
    <Compile Include="Model\CredentialResult.cs" />
    <Compile Include="Model\IpAccessControlList.cs" />
    <Compile Include="Model\IpAccessControlListResult.cs" />
    <Compile Include="Model\IpAccessControlListMapping.cs" />
    <Compile Include="Model\IpAccessControlListMappingResult.cs" />
    <Compile Include="Model\IpAddress.cs" />
    <Compile Include="Model\IpAddressResult.cs" />
    <Compile Include="Model\MessageResult.cs" />
    <Compile Include="Model\DequeueStatus.cs" />
    <Compile Include="Model\Media.cs" />
    <Compile Include="Model\MediaResult.cs" />
    <Compile Include="Model\Message.cs" />
    <Compile Include="Model\MessageListRequest.cs" />
    <Compile Include="Model\OutgoingCallerIdOptions.cs" />
    <Compile Include="Model\Queue.cs" />
    <Compile Include="Model\QueueMember.cs" />
    <Compile Include="Model\QueueMemberResult.cs" />
    <Compile Include="Model\QueueResult.cs" />
    <Compile Include="Model\Domain.cs" />
    <Compile Include="Model\DomainOptions.cs" />
    <Compile Include="Model\DomainResult.cs" />
    <Compile Include="Model\SmsShortCodeResult.cs" />
    <Compile Include="Model\DeleteStatus.cs" />
    <Compile Include="Model\SmsShortCode.cs" />
    <Compile Include="Model\UsageRecord.cs" />
    <Compile Include="Model\UsageResult.cs" />
    <Compile Include="Model\UsageTrigger.cs" />
    <Compile Include="Model\UsageTriggerOptions.cs" />
    <Compile Include="Model\UsageTriggerResult.cs" />
    <Compile Include="Model\Call.cs" />
    <Compile Include="Model\CallResult.cs" />
    <Compile Include="Model\CallListRequest.cs" />
    <Compile Include="Model\CallOptions.cs" />
    <Compile Include="Model\AvailablePhoneNumberListRequest.cs" />
    <Compile Include="Model\ComparisonType.cs" />
    <Compile Include="Model\Conference.cs" />
    <Compile Include="Model\ConferenceResult.cs" />
    <Compile Include="Model\ConferenceListRequest.cs" />
    <Compile Include="Model\Sandbox.cs" />
    <Compile Include="Model\HangupStyle.cs" />
    <Compile Include="Model\IncomingPhoneNumber.cs" />
    <Compile Include="Model\IncomingPhoneNumberResult.cs" />
    <Compile Include="Model\Notification.cs" />
    <Compile Include="Model\NotificationResult.cs" />
    <Compile Include="Model\OutgoingCallerId.cs" />
    <Compile Include="Model\OutgoingCallerIdResult.cs" />
    <Compile Include="Model\Participant.cs" />
    <Compile Include="Model\ParticipantResult.cs" />
    <Compile Include="Model\PhoneNumberOptions.cs" />
    <Compile Include="Model\Recording.cs" />
    <Compile Include="Model\RecordingResult.cs" />
    <Compile Include="Model\RestException.cs" />
    <Compile Include="Model\SmsMessage.cs" />
    <Compile Include="Model\SmsMessageResult.cs" />
    <Compile Include="Model\Transcription.cs" />
    <Compile Include="Model\TranscriptionResult.cs" />
    <Compile Include="Model\TwilioBase.cs" />
    <Compile Include="Model\TwilioListBase.cs" />
    <Compile Include="Model\ValidationRequest.cs" />
    <Compile Include="Sip.cs" />
    <Compile Include="Model\Address.cs" />
    <Compile Include="Model\AddressResult.cs" />
    <Compile Include="Model\AddressListRequest.cs" />
    <Compile Include="Model\DependentPhoneNumber.cs" />
    <Compile Include="Model\DependentPhoneNumberResult.cs" />
    <Compile Include="Addresses.cs" />
    <Compile Include="Model\AddressOptions.cs" />
    <Compile Include="Addresses.Async.cs" />
    <Compile Include="Model\Token.cs" />
    <Compile Include="Model\IceServer.cs" />
    <Compile Include="Tokens.cs" />
    <Compile Include="Tokens.Async.cs" />
  </ItemGroup>
  <ItemGroup>
    <None Include="packages.config" />
  </ItemGroup>
  <Import Project="$(MSBuildToolsPath)\Microsoft.CSharp.targets" />
  <!-- To modify your build process, add your task inside one of the targets below and uncomment it. 
       Other similar extension points exist, see Microsoft.Common.targets.
  <Target Name="BeforeBuild">
  </Target>-->
  <Target Name="AfterBuild" Condition=" '$(Configuration)' == 'ReleaseWithPackage' ">
    <MakeDir Directories="$(MSBuildProjectDirectory)..\..\..\Download\package\twilio\lib\3.5" />
    <CreateItem Include="$(TargetDir)\$(ProjectName).*">
      <Output TaskParameter="Include" ItemName="FilesToCopy" />
    </CreateItem>
    <Copy SourceFiles="@(FilesToCopy)" DestinationFolder="$(MSBuildProjectDirectory)..\..\..\download\package\twilio\lib\3.5\" />
  </Target>
  <!--<Exec Command="&quot;c:\Program Files (x86)\Microsoft\ILMerge\ilmerge.exe&quot; /lib:$(OutDir) /internalize /ndebug /v2 /out:$(MSBuildProjectDirectory)\..\..\download\Twilio.Api.dll Twilio.Api.dll RestSharp.dll Newtonsoft.Json.dll" />-->
  <PropertyGroup>
    <PostBuildEvent>
    </PostBuildEvent>
  </PropertyGroup>
  <Import Project="$(SolutionDir)\.nuget\nuget.targets" />
<<<<<<< HEAD
=======
  <ItemGroup>
    <None Include="packages.config" />
  </ItemGroup>
  <ItemGroup />
>>>>>>> 6aa34455
</Project><|MERGE_RESOLUTION|>--- conflicted
+++ resolved
@@ -1,4 +1,4 @@
-<?xml version="1.0" encoding="utf-8"?>
+﻿<?xml version="1.0" encoding="utf-8"?>
 <Project ToolsVersion="4.0" DefaultTargets="Build" xmlns="http://schemas.microsoft.com/developer/msbuild/2003">
   <PropertyGroup>
     <Configuration Condition=" '$(Configuration)' == '' ">Debug</Configuration>
@@ -60,7 +60,7 @@
     <Reference Include="System.Data" />
     <Reference Include="System.Xml" />
     <Reference Include="RestSharp">
-      <HintPath>..\packages\RestSharp.105.0.1\lib\net35\RestSharp.dll</HintPath>
+      <HintPath>..\packages\RestSharp.105.0.0\lib\net35\RestSharp.dll</HintPath>
     </Reference>
   </ItemGroup>
   <ItemGroup>
@@ -228,21 +228,6 @@
     <Compile Include="Model\TwilioListBase.cs" />
     <Compile Include="Model\ValidationRequest.cs" />
     <Compile Include="Sip.cs" />
-    <Compile Include="Model\Address.cs" />
-    <Compile Include="Model\AddressResult.cs" />
-    <Compile Include="Model\AddressListRequest.cs" />
-    <Compile Include="Model\DependentPhoneNumber.cs" />
-    <Compile Include="Model\DependentPhoneNumberResult.cs" />
-    <Compile Include="Addresses.cs" />
-    <Compile Include="Model\AddressOptions.cs" />
-    <Compile Include="Addresses.Async.cs" />
-    <Compile Include="Model\Token.cs" />
-    <Compile Include="Model\IceServer.cs" />
-    <Compile Include="Tokens.cs" />
-    <Compile Include="Tokens.Async.cs" />
-  </ItemGroup>
-  <ItemGroup>
-    <None Include="packages.config" />
   </ItemGroup>
   <Import Project="$(MSBuildToolsPath)\Microsoft.CSharp.targets" />
   <!-- To modify your build process, add your task inside one of the targets below and uncomment it. 
@@ -262,11 +247,8 @@
     </PostBuildEvent>
   </PropertyGroup>
   <Import Project="$(SolutionDir)\.nuget\nuget.targets" />
-<<<<<<< HEAD
-=======
   <ItemGroup>
     <None Include="packages.config" />
   </ItemGroup>
   <ItemGroup />
->>>>>>> 6aa34455
 </Project>