--- conflicted
+++ resolved
@@ -79,28 +79,16 @@
         public string ApiVersion { get; set; }
 
         /// <summary>
-<<<<<<< HEAD
-        /// The error code of this message. If non-null, it will be an int
-        /// signaling what the error was. The error codes are listed on
-=======
         /// The error code of this message. If the message was unable to be delivered
         /// this property will contain the error code.  Error codes are listed in
->>>>>>> 1369ceec
         /// the Message docs: https://www.twilio.com/docs/api/rest/message.
         /// </summary>
         public int? ErrorCode { get; set; }
 
         /// <summary>
-<<<<<<< HEAD
-        /// The error message for this message. If non-null, it will be a
-        /// string describing what the error was.
-        /// </summary>
-        public string? ErrorMessage { get; set; }
-=======
         /// The error message for this message. If the message was unable to be delivered
         /// this property will contain the error message.
         /// </summary>
         public string ErrorMessage { get; set; }
->>>>>>> 1369ceec
     }
 }