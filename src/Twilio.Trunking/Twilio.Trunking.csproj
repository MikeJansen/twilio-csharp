--- conflicted
+++ resolved
@@ -1,87 +1,4 @@
-<<<<<<< HEAD
-﻿<?xml version="1.0" encoding="utf-8"?>
-<Project DefaultTargets="Build" ToolsVersion="4.0" xmlns="http://schemas.microsoft.com/developer/msbuild/2003">
-  <PropertyGroup>
-    <Configuration Condition=" '$(Configuration)' == '' ">Debug</Configuration>
-    <Platform Condition=" '$(Platform)' == '' ">AnyCPU</Platform>
-    <ProjectGuid>{4153C752-377E-49F4-9776-10035B1C22EF}</ProjectGuid>
-    <OutputType>Library</OutputType>
-    <RootNamespace>Twilio.Trunking</RootNamespace>
-    <AssemblyName>Twilio.Trunking</AssemblyName>
-    <UseMSBuildEngine>True</UseMSBuildEngine>
-    <TargetFrameworkVersion>v3.5</TargetFrameworkVersion>
-    <SolutionDir Condition="$(SolutionDir) == '' Or $(SolutionDir) == '*Undefined*'">..\</SolutionDir>
-    <RestorePackages>true</RestorePackages>
-  </PropertyGroup>
-  <PropertyGroup Condition=" '$(Configuration)|$(Platform)' == 'Debug|AnyCPU' ">
-    <DebugSymbols>true</DebugSymbols>
-    <DebugType>full</DebugType>
-    <Optimize>false</Optimize>
-    <OutputPath>bin\Debug</OutputPath>
-    <DefineConstants>DEBUG;</DefineConstants>
-    <ErrorReport>prompt</ErrorReport>
-    <WarningLevel>4</WarningLevel>
-    <ConsolePause>false</ConsolePause>
-  </PropertyGroup>
-  <PropertyGroup Condition=" '$(Configuration)|$(Platform)' == 'Release|AnyCPU' ">
-    <DebugType>full</DebugType>
-    <Optimize>true</Optimize>
-    <OutputPath>bin\Release</OutputPath>
-    <ErrorReport>prompt</ErrorReport>
-    <WarningLevel>4</WarningLevel>
-    <ConsolePause>false</ConsolePause>
-  </PropertyGroup>
-  <ItemGroup>
-    <Reference Include="System" />
-    <Reference Include="RestSharp, Version=105.2.3.0, Culture=neutral, processorArchitecture=MSIL">
-      <HintPath>..\packages\RestSharp.105.2.3\lib\net35\RestSharp.dll</HintPath>
-      <Private>True</Private>
-    </Reference>
-  </ItemGroup>
-  <ItemGroup>
-    <Compile Include="Trunks.Async.cs" />
-    <Compile Include="Trunks.cs" />
-    <Compile Include="Model\Trunk.cs" />
-    <Compile Include="Model\TrunkResult.cs" />
-    <Compile Include="CredentialLists.Async.cs" />
-    <Compile Include="CredentialLists.cs" />
-    <Compile Include="Model\CredentialList.cs" />
-    <Compile Include="Model\CredentialListResult.cs" />
-    <Compile Include="PhoneNumbers.Async.cs" />
-    <Compile Include="PhoneNumbers.cs" />
-    <Compile Include="Model\AssociatedPhoneNumber.cs" />
-    <Compile Include="Model\PhoneNumberResult.cs" />
-    <Compile Include="IpAccessControlLists.Async.cs" />
-    <Compile Include="IpAccessControlLists.cs" />
-    <Compile Include="Model\IpAccessControlList.cs" />
-    <Compile Include="Model\IpAccessControlListResult.cs" />
-    <Compile Include="OriginationUrls.Async.cs" />
-    <Compile Include="OriginationUrls.cs" />
-    <Compile Include="Model\OriginationUrl.cs" />
-    <Compile Include="Model\OriginationUrlResult.cs" />
-    <Compile Include="Properties\AssemblyInfo.cs" />
-    <Compile Include="Core.cs" />
-  </ItemGroup>
-  <Import Project="$(MSBuildBinPath)\Microsoft.CSharp.targets" />
-  <ItemGroup />
-  <ItemGroup>
-    <ProjectReference Include="..\Twilio.Api\Twilio.Api.csproj">
-      <Project>{894FF9E8-4DBF-4472-8AE2-1A6A988E105B}</Project>
-      <Name>Twilio.Api</Name>
-    </ProjectReference>
-  </ItemGroup>
-  <ItemGroup>
-    <None Include="packages.config" />
-  </ItemGroup>
-  <Import Project="$(SolutionDir)\.nuget\NuGet.targets" Condition="Exists('$(SolutionDir)\.nuget\NuGet.targets')" />
-  <Target Name="EnsureNuGetPackageBuildImports" BeforeTargets="PrepareForBuild">
-    <PropertyGroup>
-      <ErrorText>This project references NuGet package(s) that are missing on this computer. Enable NuGet Package Restore to download them.  For more information, see http://go.microsoft.com/fwlink/?LinkID=322105. The missing file is {0}.</ErrorText>
-    </PropertyGroup>
-    <Error Condition="!Exists('$(SolutionDir)\.nuget\NuGet.targets')" Text="$([System.String]::Format('$(ErrorText)', '$(SolutionDir)\.nuget\NuGet.targets'))" />
-  </Target>
-=======
-﻿<?xml version="1.0" encoding="utf-8"?>
+<?xml version="1.0" encoding="utf-8"?>
 <Project DefaultTargets="Build" ToolsVersion="4.0" xmlns="http://schemas.microsoft.com/developer/msbuild/2003">
   <PropertyGroup>
     <Configuration Condition=" '$(Configuration)' == '' ">Debug</Configuration>
@@ -161,5 +78,4 @@
     </PropertyGroup>
     <Error Condition="!Exists('$(SolutionDir)\.nuget\NuGet.targets')" Text="$([System.String]::Format('$(ErrorText)', '$(SolutionDir)\.nuget\NuGet.targets'))" />
   </Target>
->>>>>>> 2e06ad23
 </Project>