<<<<<<< HEAD
﻿<?xml version="1.0" encoding="utf-8"?>
<Project ToolsVersion="4.0" DefaultTargets="Build" xmlns="http://schemas.microsoft.com/developer/msbuild/2003">
  <PropertyGroup>
    <Configuration Condition=" '$(Configuration)' == '' ">Debug</Configuration>
    <Platform Condition=" '$(Platform)' == '' ">AnyCPU</Platform>
    <ProjectGuid>{21E25E45-A334-4178-BD5C-5B875A2911FD}</ProjectGuid>
    <ProjectTypeGuids>{C089C8C0-30E0-4E22-80C0-CE093F111A43};{fae04ec0-301f-11d3-bf4b-00c04f79efbc}</ProjectTypeGuids>
    <OutputType>Library</OutputType>
    <AppDesignerFolder>Properties</AppDesignerFolder>
    <RootNamespace>Twilio.WindowsPhone</RootNamespace>
    <AssemblyName>Twilio.Api.WindowsPhone</AssemblyName>
    <TargetFrameworkVersion>v8.0</TargetFrameworkVersion>
    <SilverlightVersion>
    </SilverlightVersion>
    <TargetFrameworkProfile>
    </TargetFrameworkProfile>
    <TargetFrameworkIdentifier>WindowsPhone</TargetFrameworkIdentifier>
    <SilverlightApplication>false</SilverlightApplication>
    <ValidateXaml>true</ValidateXaml>
    <ThrowErrorsInValidation>true</ThrowErrorsInValidation>
    <SolutionDir Condition="$(SolutionDir) == '' Or $(SolutionDir) == '*Undefined*'">..\</SolutionDir>
    <RestorePackages>true</RestorePackages>
    <FileUpgradeFlags>
    </FileUpgradeFlags>
    <UpgradeBackupLocation>
    </UpgradeBackupLocation>
    <OldToolsVersion>4.0</OldToolsVersion>
    <MinimumVisualStudioVersion>11.0</MinimumVisualStudioVersion>
    <PublishUrl>publish\</PublishUrl>
    <Install>true</Install>
    <InstallFrom>Disk</InstallFrom>
    <UpdateEnabled>false</UpdateEnabled>
    <UpdateMode>Foreground</UpdateMode>
    <UpdateInterval>7</UpdateInterval>
    <UpdateIntervalUnits>Days</UpdateIntervalUnits>
    <UpdatePeriodically>false</UpdatePeriodically>
    <UpdateRequired>false</UpdateRequired>
    <MapFileExtensions>true</MapFileExtensions>
    <ApplicationRevision>0</ApplicationRevision>
    <ApplicationVersion>1.0.0.%2a</ApplicationVersion>
    <IsWebBootstrapper>false</IsWebBootstrapper>
    <UseApplicationTrust>false</UseApplicationTrust>
    <BootstrapperEnabled>true</BootstrapperEnabled>
  </PropertyGroup>
  <PropertyGroup Condition=" '$(Configuration)|$(Platform)' == 'Debug|AnyCPU' ">
    <DebugSymbols>true</DebugSymbols>
    <DebugType>full</DebugType>
    <Optimize>false</Optimize>
    <OutputPath>Bin\Debug</OutputPath>
    <DefineConstants>TRACE;DEBUG;WINDOWS_PHONE</DefineConstants>
    <NoStdLib>true</NoStdLib>
    <NoConfig>true</NoConfig>
    <ErrorReport>prompt</ErrorReport>
    <WarningLevel>4</WarningLevel>
    <DocumentationFile>Bin\Debug\Twilio.Api.WindowsPhone.xml</DocumentationFile>
  </PropertyGroup>
  <PropertyGroup Condition=" '$(Configuration)|$(Platform)' == 'Release|AnyCPU' ">
    <DebugType>pdbonly</DebugType>
    <Optimize>true</Optimize>
    <OutputPath>Bin\Release</OutputPath>
    <DefineConstants>TRACE;WINDOWS_PHONE</DefineConstants>
    <NoStdLib>true</NoStdLib>
    <NoConfig>true</NoConfig>
    <ErrorReport>prompt</ErrorReport>
    <WarningLevel>4</WarningLevel>
    <DocumentationFile>Bin\Release\Twilio.Api.WindowsPhone.xml</DocumentationFile>
  </PropertyGroup>
  <PropertyGroup Condition="'$(Configuration)|$(Platform)' == 'ReleaseWithPackage|AnyCPU'">
    <OutputPath>bin\ReleaseWithPackage\</OutputPath>
    <DefineConstants>TRACE;WINDOWS_PHONE</DefineConstants>
    <DocumentationFile>Bin\Release\Twilio.Api.WindowsPhone.xml</DocumentationFile>
    <Optimize>true</Optimize>
    <NoStdLib>true</NoStdLib>
    <DebugType>pdbonly</DebugType>
    <PlatformTarget>AnyCPU</PlatformTarget>
    <ErrorReport>prompt</ErrorReport>
    <CodeAnalysisIgnoreBuiltInRuleSets>true</CodeAnalysisIgnoreBuiltInRuleSets>
    <CodeAnalysisIgnoreBuiltInRules>true</CodeAnalysisIgnoreBuiltInRules>
    <CodeAnalysisFailOnMissingRules>false</CodeAnalysisFailOnMissingRules>
  </PropertyGroup>
  <PropertyGroup Condition="'$(Configuration)|$(Platform)' == 'Debug|x86'">
    <PlatformTarget>
    </PlatformTarget>
    <OutputPath>Bin\x86\Debug</OutputPath>
    <DebugSymbols>true</DebugSymbols>
    <DebugType>full</DebugType>
    <Optimize>false</Optimize>
  </PropertyGroup>
  <PropertyGroup Condition="'$(Configuration)|$(Platform)' == 'Release|x86'">
    <PlatformTarget>
    </PlatformTarget>
    <OutputPath>Bin\x86\Release</OutputPath>
    <DebugType>pdbonly</DebugType>
    <Optimize>true</Optimize>
  </PropertyGroup>
  <PropertyGroup Condition="'$(Configuration)|$(Platform)' == 'Debug|ARM'">
    <PlatformTarget>
    </PlatformTarget>
    <OutputPath>Bin\ARM\Debug</OutputPath>
    <DebugSymbols>true</DebugSymbols>
    <DebugType>full</DebugType>
    <Optimize>false</Optimize>
  </PropertyGroup>
  <PropertyGroup Condition="'$(Configuration)|$(Platform)' == 'Release|ARM'">
    <PlatformTarget>
    </PlatformTarget>
    <OutputPath>Bin\ARM\Release</OutputPath>
    <DebugType>pdbonly</DebugType>
    <Optimize>true</Optimize>
  </PropertyGroup>
  <ItemGroup>
    <Compile Include="..\Twilio.Api.Silverlight\Applications.Async.cs">
      <Link>Applications.Async.cs</Link>
    </Compile>
    <Compile Include="..\Twilio.Api.Silverlight\ConnectApps.Async.cs">
      <Link>ConnectApps.Async.cs</Link>
    </Compile>
    <Compile Include="..\Twilio.Api.Silverlight\Feedback.Async.cs">
      <Link>Feedback.Async.cs</Link>
    </Compile>
    <Compile Include="..\Twilio.Api.Silverlight\Media.Async.cs">
      <Link>Media.Async.cs</Link>
    </Compile>
    <Compile Include="..\Twilio.Api.Silverlight\Messages.Async.cs">
      <Link>Messages.Async.cs</Link>
    </Compile>
    <Compile Include="..\Twilio.Api.Silverlight\Notifications.Async.cs">
      <Link>Notifications.Async.cs</Link>
    </Compile>
    <Compile Include="..\Twilio.Api.Silverlight\Queues.Async.cs">
      <Link>Queues.Async.cs</Link>
    </Compile>
    <Compile Include="..\Twilio.Api.Silverlight\Sandbox.Async.cs">
      <Link>Sandbox.Async.cs</Link>
    </Compile>
    <Compile Include="..\Twilio.Api.Silverlight\Sip.Async.cs">
      <Link>Sip.Async.cs</Link>
    </Compile>
    <Compile Include="..\Twilio.Api.Silverlight\Usage.Async.cs">
      <Link>Usage.Async.cs</Link>
    </Compile>
    <Compile Include="..\Twilio.Api\Core.cs">
      <Link>Core.cs</Link>
    </Compile>
    <Compile Include="..\Twilio.Api\Model\Account.cs">
      <Link>Model\Account.cs</Link>
    </Compile>
    <Compile Include="..\Twilio.Api\Model\AccountResult.cs">
      <Link>Model\AccountResult.cs</Link>
    </Compile>
    <Compile Include="..\Twilio.Api\Model\AccountStatus.cs">
      <Link>Model\AccountStatus.cs</Link>
    </Compile>
    <Compile Include="..\Twilio.Api\Model\Application.cs">
      <Link>Model\Application.cs</Link>
    </Compile>
    <Compile Include="..\Twilio.Api\Model\ApplicationOptions.cs">
      <Link>Model\ApplicationOptions.cs</Link>
    </Compile>
    <Compile Include="..\Twilio.Api\Model\ApplicationResult.cs">
      <Link>Model\ApplicationResult.cs</Link>
    </Compile>
    <Compile Include="..\Twilio.Api\Model\AuthorizedConnectApp.cs">
      <Link>Model\AuthorizedConnectApp.cs</Link>
    </Compile>
    <Compile Include="..\Twilio.Api\Model\AuthorizedConnectAppResult.cs">
      <Link>Model\AuthorizedConnectAppResult.cs</Link>
    </Compile>
    <Compile Include="..\Twilio.Api\Model\AvailablePhoneNumber.cs">
      <Link>Model\AvailablePhoneNumber.cs</Link>
    </Compile>
    <Compile Include="..\Twilio.Api\Model\AvailablePhoneNumberListRequest.cs">
      <Link>Model\AvailablePhoneNumberListRequest.cs</Link>
    </Compile>
    <Compile Include="..\Twilio.Api\Model\AvailablePhoneNumberResult.cs">
      <Link>Model\AvailablePhoneNumberResult.cs</Link>
    </Compile>
    <Compile Include="..\Twilio.Api\Model\Call.cs">
      <Link>Model\Call.cs</Link>
    </Compile>
    <Compile Include="..\Twilio.Api\Model\CallListRequest.cs">
      <Link>Model\CallListRequest.cs</Link>
    </Compile>
    <Compile Include="..\Twilio.Api\Model\CallOptions.cs">
      <Link>Model\CallOptions.cs</Link>
    </Compile>
    <Compile Include="..\Twilio.Api\Model\CallResult.cs">
      <Link>Model\CallResult.cs</Link>
    </Compile>
    <Compile Include="..\Twilio.Api\Model\Capabilities.cs">
      <Link>Model\Capabilities.cs</Link>
    </Compile>
    <Compile Include="..\Twilio.Api\Model\ComparisonType.cs">
      <Link>Model\ComparisonType.cs</Link>
    </Compile>
    <Compile Include="..\Twilio.Api\Model\Conference.cs">
      <Link>Model\Conference.cs</Link>
    </Compile>
    <Compile Include="..\Twilio.Api\Model\ConferenceListRequest.cs">
      <Link>Model\ConferenceListRequest.cs</Link>
    </Compile>
    <Compile Include="..\Twilio.Api\Model\ConferenceResult.cs">
      <Link>Model\ConferenceResult.cs</Link>
    </Compile>
    <Compile Include="..\Twilio.Api\Model\ConnectApp.cs">
      <Link>Model\ConnectApp.cs</Link>
    </Compile>
    <Compile Include="..\Twilio.Api\Model\ConnectAppResult.cs">
      <Link>Model\ConnectAppResult.cs</Link>
    </Compile>
    <Compile Include="..\Twilio.Api\Model\Credential.cs">
      <Link>Model\Credential.cs</Link>
    </Compile>
    <Compile Include="..\Twilio.Api\Model\CredentialList.cs">
      <Link>Model\CredentialList.cs</Link>
    </Compile>
    <Compile Include="..\Twilio.Api\Model\CredentialListMapping.cs">
      <Link>Model\CredentialListMapping.cs</Link>
    </Compile>
    <Compile Include="..\Twilio.Api\Model\CredentialListMappingResult.cs">
      <Link>Model\CredentialListMappingResult.cs</Link>
    </Compile>
    <Compile Include="..\Twilio.Api\Model\CredentialListResult.cs">
      <Link>Model\CredentialListResult.cs</Link>
    </Compile>
    <Compile Include="..\Twilio.Api\Model\CredentialResult.cs">
      <Link>Model\CredentialResult.cs</Link>
    </Compile>
    <Compile Include="..\Twilio.Api\Model\DeleteStatus.cs">
      <Link>Model\DeleteStatus.cs</Link>
    </Compile>
    <Compile Include="..\Twilio.Api\Model\DequeueStatus.cs">
      <Link>Model\DequeueStatus.cs</Link>
    </Compile>
    <Compile Include="..\Twilio.Api\Model\Domain.cs">
      <Link>Model\Domain.cs</Link>
    </Compile>
    <Compile Include="..\Twilio.Api\Model\DomainOptions.cs">
      <Link>Model\DomainOptions.cs</Link>
    </Compile>
    <Compile Include="..\Twilio.Api\Model\DomainResult.cs">
      <Link>Model\DomainResult.cs</Link>
    </Compile>
    <Compile Include="..\Twilio.Api\Model\Feedback.cs">
      <Link>Model\Feedback.cs</Link>
    </Compile>
    <Compile Include="..\Twilio.Api\Model\HangupStyle.cs">
      <Link>Model\HangupStyle.cs</Link>
    </Compile>
    <Compile Include="..\Twilio.Api\Model\IncomingPhoneNumber.cs">
      <Link>Model\IncomingPhoneNumber.cs</Link>
    </Compile>
    <Compile Include="..\Twilio.Api\Model\IncomingPhoneNumberResult.cs">
      <Link>Model\IncomingPhoneNumberResult.cs</Link>
    </Compile>
    <Compile Include="..\Twilio.Api\Model\IpAccessControlList.cs">
      <Link>Model\IpAccessControlList.cs</Link>
    </Compile>
    <Compile Include="..\Twilio.Api\Model\IpAccessControlListMapping.cs">
      <Link>Model\IpAccessControlListMapping.cs</Link>
    </Compile>
    <Compile Include="..\Twilio.Api\Model\IpAccessControlListMappingResult.cs">
      <Link>Model\IpAccessControlListMappingResult.cs</Link>
    </Compile>
    <Compile Include="..\Twilio.Api\Model\IpAccessControlListResult.cs">
      <Link>Model\IpAccessControlListResult.cs</Link>
    </Compile>
    <Compile Include="..\Twilio.Api\Model\IpAddress.cs">
      <Link>Model\IpAddress.cs</Link>
    </Compile>
    <Compile Include="..\Twilio.Api\Model\IpAddressResult.cs">
      <Link>Model\IpAddressResult.cs</Link>
    </Compile>
    <Compile Include="..\Twilio.Api\Model\Issue.cs">
      <Link>Model\Issue.cs</Link>
    </Compile>
    <Compile Include="..\Twilio.Api\Model\Media.cs">
      <Link>Model\Media.cs</Link>
    </Compile>
    <Compile Include="..\Twilio.Api\Model\MediaListRequest.cs">
      <Link>Model\MediaListRequest.cs</Link>
    </Compile>
    <Compile Include="..\Twilio.Api\Model\MediaResult.cs">
      <Link>Model\MediaResult.cs</Link>
    </Compile>
    <Compile Include="..\Twilio.Api\Model\Message.cs">
      <Link>Model\Message.cs</Link>
    </Compile>
    <Compile Include="..\Twilio.Api\Model\MessageListRequest.cs">
      <Link>Model\MessageListRequest.cs</Link>
    </Compile>
    <Compile Include="..\Twilio.Api\Model\MessageResult.cs">
      <Link>Model\MessageResult.cs</Link>
    </Compile>
    <Compile Include="..\Twilio.Api\Model\Notification.cs">
      <Link>Model\Notification.cs</Link>
    </Compile>
    <Compile Include="..\Twilio.Api\Model\NotificationResult.cs">
      <Link>Model\NotificationResult.cs</Link>
    </Compile>
    <Compile Include="..\Twilio.Api\Model\OutgoingCallerId.cs">
      <Link>Model\OutgoingCallerId.cs</Link>
    </Compile>
    <Compile Include="..\Twilio.Api\Model\OutgoingCallerIdOptions.cs">
      <Link>Model\OutgoingCallerIdOptions.cs</Link>
    </Compile>
    <Compile Include="..\Twilio.Api\Model\OutgoingCallerIdResult.cs">
      <Link>Model\OutgoingCallerIdResult.cs</Link>
    </Compile>
    <Compile Include="..\Twilio.Api\Model\Participant.cs">
      <Link>Model\Participant.cs</Link>
    </Compile>
    <Compile Include="..\Twilio.Api\Model\ParticipantResult.cs">
      <Link>Model\ParticipantResult.cs</Link>
    </Compile>
    <Compile Include="..\Twilio.Api\Model\PhoneNumberOptions.cs">
      <Link>Model\PhoneNumberOptions.cs</Link>
    </Compile>
    <Compile Include="..\Twilio.Api\Model\Queue.cs">
      <Link>Model\Queue.cs</Link>
    </Compile>
    <Compile Include="..\Twilio.Api\Model\QueueMember.cs">
      <Link>Model\QueueMember.cs</Link>
    </Compile>
    <Compile Include="..\Twilio.Api\Model\QueueMemberResult.cs">
      <Link>Model\QueueMemberResult.cs</Link>
    </Compile>
    <Compile Include="..\Twilio.Api\Model\QueueResult.cs">
      <Link>Model\QueueResult.cs</Link>
    </Compile>
    <Compile Include="..\Twilio.Api\Model\Recording.cs">
      <Link>Model\Recording.cs</Link>
    </Compile>
    <Compile Include="..\Twilio.Api\Model\RecordingResult.cs">
      <Link>Model\RecordingResult.cs</Link>
    </Compile>
    <Compile Include="..\Twilio.Api\Model\RestException.cs">
      <Link>Model\RestException.cs</Link>
    </Compile>
    <Compile Include="..\Twilio.Api\Model\Sandbox.cs">
      <Link>Model\Sandbox.cs</Link>
    </Compile>
    <Compile Include="..\Twilio.Api\Model\SmsMessage.cs">
      <Link>Model\SmsMessage.cs</Link>
    </Compile>
    <Compile Include="..\Twilio.Api\Model\SmsMessageResult.cs">
      <Link>Model\SmsMessageResult.cs</Link>
    </Compile>
    <Compile Include="..\Twilio.Api\Model\SmsShortCode.cs">
      <Link>Model\SmsShortCode.cs</Link>
    </Compile>
    <Compile Include="..\Twilio.Api\Model\SmsShortCodeResult.cs">
      <Link>Model\SmsShortCodeResult.cs</Link>
    </Compile>
    <Compile Include="..\Twilio.Api\Model\Transcription.cs">
      <Link>Model\Transcription.cs</Link>
    </Compile>
    <Compile Include="..\Twilio.Api\Model\TranscriptionResult.cs">
      <Link>Model\TranscriptionResult.cs</Link>
    </Compile>
    <Compile Include="..\Twilio.Api\Model\TwilioBase.cs">
      <Link>Model\TwilioBase.cs</Link>
    </Compile>
    <Compile Include="..\Twilio.Api\Model\TwilioListBase.cs">
      <Link>Model\TwilioListBase.cs</Link>
    </Compile>
    <Compile Include="..\Twilio.Api\Model\UsageRecord.cs">
      <Link>Model\UsageRecord.cs</Link>
    </Compile>
    <Compile Include="..\Twilio.Api\Model\UsageResult.cs">
      <Link>Model\UsageResult.cs</Link>
    </Compile>
    <Compile Include="..\Twilio.Api\Model\UsageTrigger.cs">
      <Link>Model\UsageTrigger.cs</Link>
    </Compile>
    <Compile Include="..\Twilio.Api\Model\UsageTriggerOptions.cs">
      <Link>Model\UsageTriggerOptions.cs</Link>
    </Compile>
    <Compile Include="..\Twilio.Api\Model\UsageTriggerResult.cs">
      <Link>Model\UsageTriggerResult.cs</Link>
    </Compile>
    <Compile Include="..\Twilio.Api\Model\ValidationRequest.cs">
      <Link>Model\ValidationRequest.cs</Link>
    </Compile>
    <Compile Include="..\Twilio.Api.Silverlight\Accounts.Async.cs">
      <Link>Accounts.Async.cs</Link>
    </Compile>
    <Compile Include="..\Twilio.Api.Silverlight\Calls.Async.cs">
      <Link>Calls.Async.cs</Link>
    </Compile>
    <Compile Include="..\Twilio.Api.Silverlight\Conference.Async.cs">
      <Link>Conference.Async.cs</Link>
    </Compile>
    <Compile Include="..\Twilio.Api.Silverlight\Core.Async.cs">
      <Link>Core.Async.cs</Link>
    </Compile>
    <Compile Include="..\Twilio.Api.Silverlight\IncomingPhoneNumbers.Async.cs">
      <Link>IncomingPhoneNumbers.Async.cs</Link>
    </Compile>
    <Compile Include="..\Twilio.Api.Silverlight\OutgoingCallerIds.Async.cs">
      <Link>OutgoingCallerIds.Async.cs</Link>
    </Compile>
    <Compile Include="..\Twilio.Api.Silverlight\Recordings.Async.cs">
      <Link>Recordings.Async.cs</Link>
    </Compile>
    <Compile Include="..\Twilio.Api.Silverlight\Sms.Async.cs">
      <Link>Sms.Async.cs</Link>
    </Compile>
    <Compile Include="..\Twilio.Api.Silverlight\Transcriptions.Async.cs">
      <Link>Transcriptions.Async.cs</Link>
    </Compile>
    <Compile Include="..\Twilio.Api\SharedAssemblyInfo.cs">
      <Link>SharedAssemblyInfo.cs</Link>
    </Compile>
    <Compile Include="AuthorizedConnectApps.Async.cs" />
    <Compile Include="AvailablePhoneNumbers.Async.cs" />
    <Compile Include="Properties\AssemblyInfo.cs" />
  </ItemGroup>
  <ItemGroup>
    <Reference Include="RestSharp, Version=105.2.3.0, Culture=neutral, processorArchitecture=MSIL">
      <HintPath>..\packages\RestSharp.105.2.3\lib\windowsphone8\RestSharp.dll</HintPath>
      <Private>True</Private>
    </Reference>
  </ItemGroup>
  <ItemGroup>
    <None Include="packages.config" />
  </ItemGroup>
  <Import Project="$(MSBuildExtensionsPath)\Microsoft\$(TargetFrameworkIdentifier)\$(TargetFrameworkVersion)\Microsoft.$(TargetFrameworkIdentifier).$(TargetFrameworkVersion).Overrides.targets" />
  <Import Project="$(MSBuildExtensionsPath)\Microsoft\$(TargetFrameworkIdentifier)\$(TargetFrameworkVersion)\Microsoft.$(TargetFrameworkIdentifier).CSharp.targets" />
  <ProjectExtensions />
  <Import Project="$(SolutionDir)\.nuget\nuget.targets" />
  <!-- To modify your build process, add your task inside one of the targets below and uncomment it. 
       Other similar extension points exist, see Microsoft.Common.targets.
  <Target Name="BeforeBuild">
  </Target>-->
  <Target Name="AfterBuild" Condition=" '$(Configuration)' == 'ReleaseWithPackage' ">
    <MakeDir Directories="$(MSBuildProjectDirectory)..\..\..\Download\package\twilio\lib\SL4-WINDOWSPHONE71" />
    <CreateItem Include="$(TargetDir)\$(ProjectName).*">
      <Output TaskParameter="Include" ItemName="FilesToCopy" />
    </CreateItem>
    <Copy SourceFiles="@(FilesToCopy)" DestinationFolder="$(MSBuildProjectDirectory)..\..\..\download\package\twilio\lib\SL4-WINDOWSPHONE71\" />
  </Target>
=======
<?xml version="1.0" encoding="utf-8"?>
<Project ToolsVersion="4.0" DefaultTargets="Build" xmlns="http://schemas.microsoft.com/developer/msbuild/2003">
  <PropertyGroup>
    <Configuration Condition=" '$(Configuration)' == '' ">Debug</Configuration>
    <Platform Condition=" '$(Platform)' == '' ">AnyCPU</Platform>
    <ProjectGuid>{21E25E45-A334-4178-BD5C-5B875A2911FD}</ProjectGuid>
    <ProjectTypeGuids>{C089C8C0-30E0-4E22-80C0-CE093F111A43};{fae04ec0-301f-11d3-bf4b-00c04f79efbc}</ProjectTypeGuids>
    <OutputType>Library</OutputType>
    <AppDesignerFolder>Properties</AppDesignerFolder>
    <RootNamespace>Twilio.WindowsPhone</RootNamespace>
    <AssemblyName>Twilio.Api.WindowsPhone</AssemblyName>
    <TargetFrameworkVersion>v8.0</TargetFrameworkVersion>
    <SilverlightVersion>
    </SilverlightVersion>
    <TargetFrameworkProfile>
    </TargetFrameworkProfile>
    <TargetFrameworkIdentifier>WindowsPhone</TargetFrameworkIdentifier>
    <SilverlightApplication>false</SilverlightApplication>
    <ValidateXaml>true</ValidateXaml>
    <ThrowErrorsInValidation>true</ThrowErrorsInValidation>
    <SolutionDir Condition="$(SolutionDir) == '' Or $(SolutionDir) == '*Undefined*'">..\</SolutionDir>
    <RestorePackages>true</RestorePackages>
    <FileUpgradeFlags>
    </FileUpgradeFlags>
    <UpgradeBackupLocation>
    </UpgradeBackupLocation>
    <OldToolsVersion>4.0</OldToolsVersion>
    <MinimumVisualStudioVersion>11.0</MinimumVisualStudioVersion>
    <PublishUrl>publish\</PublishUrl>
    <Install>true</Install>
    <InstallFrom>Disk</InstallFrom>
    <UpdateEnabled>false</UpdateEnabled>
    <UpdateMode>Foreground</UpdateMode>
    <UpdateInterval>7</UpdateInterval>
    <UpdateIntervalUnits>Days</UpdateIntervalUnits>
    <UpdatePeriodically>false</UpdatePeriodically>
    <UpdateRequired>false</UpdateRequired>
    <MapFileExtensions>true</MapFileExtensions>
    <ApplicationRevision>0</ApplicationRevision>
    <ApplicationVersion>1.0.0.%2a</ApplicationVersion>
    <IsWebBootstrapper>false</IsWebBootstrapper>
    <UseApplicationTrust>false</UseApplicationTrust>
    <BootstrapperEnabled>true</BootstrapperEnabled>
  </PropertyGroup>
  <PropertyGroup Condition=" '$(Configuration)|$(Platform)' == 'Debug|AnyCPU' ">
    <DebugSymbols>true</DebugSymbols>
    <DebugType>full</DebugType>
    <Optimize>false</Optimize>
    <OutputPath>Bin\Debug</OutputPath>
    <DefineConstants>TRACE;DEBUG;WINDOWS_PHONE</DefineConstants>
    <NoStdLib>true</NoStdLib>
    <NoConfig>true</NoConfig>
    <ErrorReport>prompt</ErrorReport>
    <WarningLevel>4</WarningLevel>
    <DocumentationFile>Bin\Debug\Twilio.Api.WindowsPhone.xml</DocumentationFile>
  </PropertyGroup>
  <PropertyGroup Condition=" '$(Configuration)|$(Platform)' == 'Release|AnyCPU' ">
    <DebugType>pdbonly</DebugType>
    <Optimize>true</Optimize>
    <OutputPath>Bin\Release</OutputPath>
    <DefineConstants>TRACE;WINDOWS_PHONE</DefineConstants>
    <NoStdLib>true</NoStdLib>
    <NoConfig>true</NoConfig>
    <ErrorReport>prompt</ErrorReport>
    <WarningLevel>4</WarningLevel>
    <DocumentationFile>Bin\Release\Twilio.Api.WindowsPhone.xml</DocumentationFile>
  </PropertyGroup>
  <PropertyGroup Condition="'$(Configuration)|$(Platform)' == 'ReleaseWithPackage|AnyCPU'">
    <OutputPath>bin\ReleaseWithPackage\</OutputPath>
    <DefineConstants>TRACE;WINDOWS_PHONE</DefineConstants>
    <DocumentationFile>Bin\Release\Twilio.Api.WindowsPhone.xml</DocumentationFile>
    <Optimize>true</Optimize>
    <NoStdLib>true</NoStdLib>
    <DebugType>pdbonly</DebugType>
    <PlatformTarget>AnyCPU</PlatformTarget>
    <ErrorReport>prompt</ErrorReport>
    <CodeAnalysisIgnoreBuiltInRuleSets>true</CodeAnalysisIgnoreBuiltInRuleSets>
    <CodeAnalysisIgnoreBuiltInRules>true</CodeAnalysisIgnoreBuiltInRules>
    <CodeAnalysisFailOnMissingRules>false</CodeAnalysisFailOnMissingRules>
  </PropertyGroup>
  <PropertyGroup Condition="'$(Configuration)|$(Platform)' == 'Debug|x86'">
    <PlatformTarget>
    </PlatformTarget>
    <OutputPath>Bin\x86\Debug</OutputPath>
    <DebugSymbols>true</DebugSymbols>
    <DebugType>full</DebugType>
    <Optimize>false</Optimize>
  </PropertyGroup>
  <PropertyGroup Condition="'$(Configuration)|$(Platform)' == 'Release|x86'">
    <PlatformTarget>
    </PlatformTarget>
    <OutputPath>Bin\x86\Release</OutputPath>
    <DebugType>pdbonly</DebugType>
    <Optimize>true</Optimize>
  </PropertyGroup>
  <PropertyGroup Condition="'$(Configuration)|$(Platform)' == 'Debug|ARM'">
    <PlatformTarget>
    </PlatformTarget>
    <OutputPath>Bin\ARM\Debug</OutputPath>
    <DebugSymbols>true</DebugSymbols>
    <DebugType>full</DebugType>
    <Optimize>false</Optimize>
  </PropertyGroup>
  <PropertyGroup Condition="'$(Configuration)|$(Platform)' == 'Release|ARM'">
    <PlatformTarget>
    </PlatformTarget>
    <OutputPath>Bin\ARM\Release</OutputPath>
    <DebugType>pdbonly</DebugType>
    <Optimize>true</Optimize>
  </PropertyGroup>
  <ItemGroup>
    <Compile Include="..\Twilio.Api.Silverlight\Applications.Async.cs">
      <Link>Applications.Async.cs</Link>
    </Compile>
    <Compile Include="..\Twilio.Api.Silverlight\ConnectApps.Async.cs">
      <Link>ConnectApps.Async.cs</Link>
    </Compile>
    <Compile Include="..\Twilio.Api.Silverlight\Feedback.Async.cs">
      <Link>Feedback.Async.cs</Link>
    </Compile>
    <Compile Include="..\Twilio.Api.Silverlight\Media.Async.cs">
      <Link>Media.Async.cs</Link>
    </Compile>
    <Compile Include="..\Twilio.Api.Silverlight\Messages.Async.cs">
      <Link>Messages.Async.cs</Link>
    </Compile>
    <Compile Include="..\Twilio.Api.Silverlight\Notifications.Async.cs">
      <Link>Notifications.Async.cs</Link>
    </Compile>
    <Compile Include="..\Twilio.Api.Silverlight\Queues.Async.cs">
      <Link>Queues.Async.cs</Link>
    </Compile>
    <Compile Include="..\Twilio.Api.Silverlight\Sandbox.Async.cs">
      <Link>Sandbox.Async.cs</Link>
    </Compile>
    <Compile Include="..\Twilio.Api.Silverlight\Sip.Async.cs">
      <Link>Sip.Async.cs</Link>
    </Compile>
    <Compile Include="..\Twilio.Api.Silverlight\Usage.Async.cs">
      <Link>Usage.Async.cs</Link>
    </Compile>
    <Compile Include="..\Twilio.Api\Core.cs">
      <Link>Core.cs</Link>
    </Compile>
    <Compile Include="..\Twilio.Api\Model\Account.cs">
      <Link>Model\Account.cs</Link>
    </Compile>
    <Compile Include="..\Twilio.Api\Model\AccountResult.cs">
      <Link>Model\AccountResult.cs</Link>
    </Compile>
    <Compile Include="..\Twilio.Api\Model\AccountStatus.cs">
      <Link>Model\AccountStatus.cs</Link>
    </Compile>
    <Compile Include="..\Twilio.Api\Model\Application.cs">
      <Link>Model\Application.cs</Link>
    </Compile>
    <Compile Include="..\Twilio.Api\Model\ApplicationOptions.cs">
      <Link>Model\ApplicationOptions.cs</Link>
    </Compile>
    <Compile Include="..\Twilio.Api\Model\ApplicationResult.cs">
      <Link>Model\ApplicationResult.cs</Link>
    </Compile>
    <Compile Include="..\Twilio.Api\Model\AuthorizedConnectApp.cs">
      <Link>Model\AuthorizedConnectApp.cs</Link>
    </Compile>
    <Compile Include="..\Twilio.Api\Model\AuthorizedConnectAppResult.cs">
      <Link>Model\AuthorizedConnectAppResult.cs</Link>
    </Compile>
    <Compile Include="..\Twilio.Api\Model\AvailablePhoneNumber.cs">
      <Link>Model\AvailablePhoneNumber.cs</Link>
    </Compile>
    <Compile Include="..\Twilio.Api\Model\AvailablePhoneNumberListRequest.cs">
      <Link>Model\AvailablePhoneNumberListRequest.cs</Link>
    </Compile>
    <Compile Include="..\Twilio.Api\Model\AvailablePhoneNumberResult.cs">
      <Link>Model\AvailablePhoneNumberResult.cs</Link>
    </Compile>
    <Compile Include="..\Twilio.Api\Model\Call.cs">
      <Link>Model\Call.cs</Link>
    </Compile>
    <Compile Include="..\Twilio.Api\Model\CallListRequest.cs">
      <Link>Model\CallListRequest.cs</Link>
    </Compile>
    <Compile Include="..\Twilio.Api\Model\CallOptions.cs">
      <Link>Model\CallOptions.cs</Link>
    </Compile>
    <Compile Include="..\Twilio.Api\Model\CallResult.cs">
      <Link>Model\CallResult.cs</Link>
    </Compile>
    <Compile Include="..\Twilio.Api\Model\Capabilities.cs">
      <Link>Model\Capabilities.cs</Link>
    </Compile>
    <Compile Include="..\Twilio.Api\Model\ComparisonType.cs">
      <Link>Model\ComparisonType.cs</Link>
    </Compile>
    <Compile Include="..\Twilio.Api\Model\Conference.cs">
      <Link>Model\Conference.cs</Link>
    </Compile>
    <Compile Include="..\Twilio.Api\Model\ConferenceListRequest.cs">
      <Link>Model\ConferenceListRequest.cs</Link>
    </Compile>
    <Compile Include="..\Twilio.Api\Model\ConferenceResult.cs">
      <Link>Model\ConferenceResult.cs</Link>
    </Compile>
    <Compile Include="..\Twilio.Api\Model\ConnectApp.cs">
      <Link>Model\ConnectApp.cs</Link>
    </Compile>
    <Compile Include="..\Twilio.Api\Model\ConnectAppResult.cs">
      <Link>Model\ConnectAppResult.cs</Link>
    </Compile>
    <Compile Include="..\Twilio.Api\Model\Credential.cs">
      <Link>Model\Credential.cs</Link>
    </Compile>
    <Compile Include="..\Twilio.Api\Model\CredentialList.cs">
      <Link>Model\CredentialList.cs</Link>
    </Compile>
    <Compile Include="..\Twilio.Api\Model\CredentialListMapping.cs">
      <Link>Model\CredentialListMapping.cs</Link>
    </Compile>
    <Compile Include="..\Twilio.Api\Model\CredentialListMappingResult.cs">
      <Link>Model\CredentialListMappingResult.cs</Link>
    </Compile>
    <Compile Include="..\Twilio.Api\Model\CredentialListResult.cs">
      <Link>Model\CredentialListResult.cs</Link>
    </Compile>
    <Compile Include="..\Twilio.Api\Model\CredentialResult.cs">
      <Link>Model\CredentialResult.cs</Link>
    </Compile>
    <Compile Include="..\Twilio.Api\Model\DeleteStatus.cs">
      <Link>Model\DeleteStatus.cs</Link>
    </Compile>
    <Compile Include="..\Twilio.Api\Model\DequeueStatus.cs">
      <Link>Model\DequeueStatus.cs</Link>
    </Compile>
    <Compile Include="..\Twilio.Api\Model\Domain.cs">
      <Link>Model\Domain.cs</Link>
    </Compile>
    <Compile Include="..\Twilio.Api\Model\DomainOptions.cs">
      <Link>Model\DomainOptions.cs</Link>
    </Compile>
    <Compile Include="..\Twilio.Api\Model\DomainResult.cs">
      <Link>Model\DomainResult.cs</Link>
    </Compile>
    <Compile Include="..\Twilio.Api\Model\Feedback.cs">
      <Link>Model\Feedback.cs</Link>
    </Compile>
    <Compile Include="..\Twilio.Api\Model\HangupStyle.cs">
      <Link>Model\HangupStyle.cs</Link>
    </Compile>
    <Compile Include="..\Twilio.Api\Model\IncomingPhoneNumber.cs">
      <Link>Model\IncomingPhoneNumber.cs</Link>
    </Compile>
    <Compile Include="..\Twilio.Api\Model\IncomingPhoneNumberResult.cs">
      <Link>Model\IncomingPhoneNumberResult.cs</Link>
    </Compile>
    <Compile Include="..\Twilio.Api\Model\IpAccessControlList.cs">
      <Link>Model\IpAccessControlList.cs</Link>
    </Compile>
    <Compile Include="..\Twilio.Api\Model\IpAccessControlListMapping.cs">
      <Link>Model\IpAccessControlListMapping.cs</Link>
    </Compile>
    <Compile Include="..\Twilio.Api\Model\IpAccessControlListMappingResult.cs">
      <Link>Model\IpAccessControlListMappingResult.cs</Link>
    </Compile>
    <Compile Include="..\Twilio.Api\Model\IpAccessControlListResult.cs">
      <Link>Model\IpAccessControlListResult.cs</Link>
    </Compile>
    <Compile Include="..\Twilio.Api\Model\IpAddress.cs">
      <Link>Model\IpAddress.cs</Link>
    </Compile>
    <Compile Include="..\Twilio.Api\Model\IpAddressResult.cs">
      <Link>Model\IpAddressResult.cs</Link>
    </Compile>
    <Compile Include="..\Twilio.Api\Model\Issue.cs">
      <Link>Model\Issue.cs</Link>
    </Compile>
    <Compile Include="..\Twilio.Api\Model\Media.cs">
      <Link>Model\Media.cs</Link>
    </Compile>
    <Compile Include="..\Twilio.Api\Model\MediaListRequest.cs">
      <Link>Model\MediaListRequest.cs</Link>
    </Compile>
    <Compile Include="..\Twilio.Api\Model\MediaResult.cs">
      <Link>Model\MediaResult.cs</Link>
    </Compile>
    <Compile Include="..\Twilio.Api\Model\Message.cs">
      <Link>Model\Message.cs</Link>
    </Compile>
    <Compile Include="..\Twilio.Api\Model\MessageListRequest.cs">
      <Link>Model\MessageListRequest.cs</Link>
    </Compile>
    <Compile Include="..\Twilio.Api\Model\MessageResult.cs">
      <Link>Model\MessageResult.cs</Link>
    </Compile>
    <Compile Include="..\Twilio.Api\Model\Notification.cs">
      <Link>Model\Notification.cs</Link>
    </Compile>
    <Compile Include="..\Twilio.Api\Model\NotificationResult.cs">
      <Link>Model\NotificationResult.cs</Link>
    </Compile>
    <Compile Include="..\Twilio.Api\Model\OutgoingCallerId.cs">
      <Link>Model\OutgoingCallerId.cs</Link>
    </Compile>
    <Compile Include="..\Twilio.Api\Model\OutgoingCallerIdOptions.cs">
      <Link>Model\OutgoingCallerIdOptions.cs</Link>
    </Compile>
    <Compile Include="..\Twilio.Api\Model\OutgoingCallerIdResult.cs">
      <Link>Model\OutgoingCallerIdResult.cs</Link>
    </Compile>
    <Compile Include="..\Twilio.Api\Model\Participant.cs">
      <Link>Model\Participant.cs</Link>
    </Compile>
    <Compile Include="..\Twilio.Api\Model\ParticipantResult.cs">
      <Link>Model\ParticipantResult.cs</Link>
    </Compile>
    <Compile Include="..\Twilio.Api\Model\PhoneNumberOptions.cs">
      <Link>Model\PhoneNumberOptions.cs</Link>
    </Compile>
    <Compile Include="..\Twilio.Api\Model\Queue.cs">
      <Link>Model\Queue.cs</Link>
    </Compile>
    <Compile Include="..\Twilio.Api\Model\QueueMember.cs">
      <Link>Model\QueueMember.cs</Link>
    </Compile>
    <Compile Include="..\Twilio.Api\Model\QueueMemberResult.cs">
      <Link>Model\QueueMemberResult.cs</Link>
    </Compile>
    <Compile Include="..\Twilio.Api\Model\QueueResult.cs">
      <Link>Model\QueueResult.cs</Link>
    </Compile>
    <Compile Include="..\Twilio.Api\Model\Recording.cs">
      <Link>Model\Recording.cs</Link>
    </Compile>
    <Compile Include="..\Twilio.Api\Model\RecordingResult.cs">
      <Link>Model\RecordingResult.cs</Link>
    </Compile>
    <Compile Include="..\Twilio.Api\Model\RestException.cs">
      <Link>Model\RestException.cs</Link>
    </Compile>
    <Compile Include="..\Twilio.Api\Model\Sandbox.cs">
      <Link>Model\Sandbox.cs</Link>
    </Compile>
    <Compile Include="..\Twilio.Api\Model\SmsMessage.cs">
      <Link>Model\SmsMessage.cs</Link>
    </Compile>
    <Compile Include="..\Twilio.Api\Model\SmsMessageResult.cs">
      <Link>Model\SmsMessageResult.cs</Link>
    </Compile>
    <Compile Include="..\Twilio.Api\Model\SmsShortCode.cs">
      <Link>Model\SmsShortCode.cs</Link>
    </Compile>
    <Compile Include="..\Twilio.Api\Model\SmsShortCodeResult.cs">
      <Link>Model\SmsShortCodeResult.cs</Link>
    </Compile>
    <Compile Include="..\Twilio.Api\Model\Transcription.cs">
      <Link>Model\Transcription.cs</Link>
    </Compile>
    <Compile Include="..\Twilio.Api\Model\TranscriptionResult.cs">
      <Link>Model\TranscriptionResult.cs</Link>
    </Compile>
    <Compile Include="..\Twilio.Api\Model\TwilioBase.cs">
      <Link>Model\TwilioBase.cs</Link>
    </Compile>
    <Compile Include="..\Twilio.Api\Model\TwilioListBase.cs">
      <Link>Model\TwilioListBase.cs</Link>
    </Compile>
    <Compile Include="..\Twilio.Api\Model\UsageRecord.cs">
      <Link>Model\UsageRecord.cs</Link>
    </Compile>
    <Compile Include="..\Twilio.Api\Model\UsageResult.cs">
      <Link>Model\UsageResult.cs</Link>
    </Compile>
    <Compile Include="..\Twilio.Api\Model\UsageTrigger.cs">
      <Link>Model\UsageTrigger.cs</Link>
    </Compile>
    <Compile Include="..\Twilio.Api\Model\UsageTriggerOptions.cs">
      <Link>Model\UsageTriggerOptions.cs</Link>
    </Compile>
    <Compile Include="..\Twilio.Api\Model\UsageTriggerResult.cs">
      <Link>Model\UsageTriggerResult.cs</Link>
    </Compile>
    <Compile Include="..\Twilio.Api\Model\ValidationRequest.cs">
      <Link>Model\ValidationRequest.cs</Link>
    </Compile>
    <Compile Include="..\Twilio.Api.Silverlight\Accounts.Async.cs">
      <Link>Accounts.Async.cs</Link>
    </Compile>
    <Compile Include="..\Twilio.Api.Silverlight\Calls.Async.cs">
      <Link>Calls.Async.cs</Link>
    </Compile>
    <Compile Include="..\Twilio.Api.Silverlight\Conference.Async.cs">
      <Link>Conference.Async.cs</Link>
    </Compile>
    <Compile Include="..\Twilio.Api.Silverlight\Core.Async.cs">
      <Link>Core.Async.cs</Link>
    </Compile>
    <Compile Include="..\Twilio.Api.Silverlight\IncomingPhoneNumbers.Async.cs">
      <Link>IncomingPhoneNumbers.Async.cs</Link>
    </Compile>
    <Compile Include="..\Twilio.Api.Silverlight\OutgoingCallerIds.Async.cs">
      <Link>OutgoingCallerIds.Async.cs</Link>
    </Compile>
    <Compile Include="..\Twilio.Api.Silverlight\Recordings.Async.cs">
      <Link>Recordings.Async.cs</Link>
    </Compile>
    <Compile Include="..\Twilio.Api.Silverlight\Sms.Async.cs">
      <Link>Sms.Async.cs</Link>
    </Compile>
    <Compile Include="..\Twilio.Api.Silverlight\Transcriptions.Async.cs">
      <Link>Transcriptions.Async.cs</Link>
    </Compile>
    <Compile Include="..\Twilio.Api\SharedAssemblyInfo.cs">
      <Link>SharedAssemblyInfo.cs</Link>
    </Compile>
    <Compile Include="AuthorizedConnectApps.Async.cs" />
    <Compile Include="AvailablePhoneNumbers.Async.cs" />
    <Compile Include="Properties\AssemblyInfo.cs" />
  </ItemGroup>
  <ItemGroup>
    <Reference Include="RestSharp, Version=105.2.3.0, Culture=neutral, processorArchitecture=MSIL">
      <HintPath>..\packages\RestSharp.105.2.3\lib\windowsphone8\RestSharp.dll</HintPath>
      <Private>True</Private>
    </Reference>
  </ItemGroup>
  <ItemGroup>
    <None Include="packages.config" />
  </ItemGroup>
  <Import Project="$(MSBuildExtensionsPath)\Microsoft\$(TargetFrameworkIdentifier)\$(TargetFrameworkVersion)\Microsoft.$(TargetFrameworkIdentifier).$(TargetFrameworkVersion).Overrides.targets" />
  <Import Project="$(MSBuildExtensionsPath)\Microsoft\$(TargetFrameworkIdentifier)\$(TargetFrameworkVersion)\Microsoft.$(TargetFrameworkIdentifier).CSharp.targets" />
  <ProjectExtensions />
  <Import Project="$(SolutionDir)\.nuget\nuget.targets" />
  <!-- To modify your build process, add your task inside one of the targets below and uncomment it. 
       Other similar extension points exist, see Microsoft.Common.targets.
  <Target Name="BeforeBuild">
  </Target>-->
  <Target Name="AfterBuild" Condition=" '$(Configuration)' == 'ReleaseWithPackage' ">
    <MakeDir Directories="$(MSBuildProjectDirectory)..\..\..\Download\package\twilio\lib\SL4-WINDOWSPHONE71" />
    <CreateItem Include="$(TargetDir)\$(ProjectName).*">
      <Output TaskParameter="Include" ItemName="FilesToCopy" />
    </CreateItem>
    <Copy SourceFiles="@(FilesToCopy)" DestinationFolder="$(MSBuildProjectDirectory)..\..\..\download\package\twilio\lib\SL4-WINDOWSPHONE71\" />
  </Target>
>>>>>>> 1f72d028
</Project><|MERGE_RESOLUTION|>--- conflicted
+++ resolved
@@ -1,888 +1,443 @@
-<<<<<<< HEAD
-﻿<?xml version="1.0" encoding="utf-8"?>
-<Project ToolsVersion="4.0" DefaultTargets="Build" xmlns="http://schemas.microsoft.com/developer/msbuild/2003">
-  <PropertyGroup>
-    <Configuration Condition=" '$(Configuration)' == '' ">Debug</Configuration>
-    <Platform Condition=" '$(Platform)' == '' ">AnyCPU</Platform>
-    <ProjectGuid>{21E25E45-A334-4178-BD5C-5B875A2911FD}</ProjectGuid>
-    <ProjectTypeGuids>{C089C8C0-30E0-4E22-80C0-CE093F111A43};{fae04ec0-301f-11d3-bf4b-00c04f79efbc}</ProjectTypeGuids>
-    <OutputType>Library</OutputType>
-    <AppDesignerFolder>Properties</AppDesignerFolder>
-    <RootNamespace>Twilio.WindowsPhone</RootNamespace>
-    <AssemblyName>Twilio.Api.WindowsPhone</AssemblyName>
-    <TargetFrameworkVersion>v8.0</TargetFrameworkVersion>
-    <SilverlightVersion>
-    </SilverlightVersion>
-    <TargetFrameworkProfile>
-    </TargetFrameworkProfile>
-    <TargetFrameworkIdentifier>WindowsPhone</TargetFrameworkIdentifier>
-    <SilverlightApplication>false</SilverlightApplication>
-    <ValidateXaml>true</ValidateXaml>
-    <ThrowErrorsInValidation>true</ThrowErrorsInValidation>
-    <SolutionDir Condition="$(SolutionDir) == '' Or $(SolutionDir) == '*Undefined*'">..\</SolutionDir>
-    <RestorePackages>true</RestorePackages>
-    <FileUpgradeFlags>
-    </FileUpgradeFlags>
-    <UpgradeBackupLocation>
-    </UpgradeBackupLocation>
-    <OldToolsVersion>4.0</OldToolsVersion>
-    <MinimumVisualStudioVersion>11.0</MinimumVisualStudioVersion>
-    <PublishUrl>publish\</PublishUrl>
-    <Install>true</Install>
-    <InstallFrom>Disk</InstallFrom>
-    <UpdateEnabled>false</UpdateEnabled>
-    <UpdateMode>Foreground</UpdateMode>
-    <UpdateInterval>7</UpdateInterval>
-    <UpdateIntervalUnits>Days</UpdateIntervalUnits>
-    <UpdatePeriodically>false</UpdatePeriodically>
-    <UpdateRequired>false</UpdateRequired>
-    <MapFileExtensions>true</MapFileExtensions>
-    <ApplicationRevision>0</ApplicationRevision>
-    <ApplicationVersion>1.0.0.%2a</ApplicationVersion>
-    <IsWebBootstrapper>false</IsWebBootstrapper>
-    <UseApplicationTrust>false</UseApplicationTrust>
-    <BootstrapperEnabled>true</BootstrapperEnabled>
-  </PropertyGroup>
-  <PropertyGroup Condition=" '$(Configuration)|$(Platform)' == 'Debug|AnyCPU' ">
-    <DebugSymbols>true</DebugSymbols>
-    <DebugType>full</DebugType>
-    <Optimize>false</Optimize>
-    <OutputPath>Bin\Debug</OutputPath>
-    <DefineConstants>TRACE;DEBUG;WINDOWS_PHONE</DefineConstants>
-    <NoStdLib>true</NoStdLib>
-    <NoConfig>true</NoConfig>
-    <ErrorReport>prompt</ErrorReport>
-    <WarningLevel>4</WarningLevel>
-    <DocumentationFile>Bin\Debug\Twilio.Api.WindowsPhone.xml</DocumentationFile>
-  </PropertyGroup>
-  <PropertyGroup Condition=" '$(Configuration)|$(Platform)' == 'Release|AnyCPU' ">
-    <DebugType>pdbonly</DebugType>
-    <Optimize>true</Optimize>
-    <OutputPath>Bin\Release</OutputPath>
-    <DefineConstants>TRACE;WINDOWS_PHONE</DefineConstants>
-    <NoStdLib>true</NoStdLib>
-    <NoConfig>true</NoConfig>
-    <ErrorReport>prompt</ErrorReport>
-    <WarningLevel>4</WarningLevel>
-    <DocumentationFile>Bin\Release\Twilio.Api.WindowsPhone.xml</DocumentationFile>
-  </PropertyGroup>
-  <PropertyGroup Condition="'$(Configuration)|$(Platform)' == 'ReleaseWithPackage|AnyCPU'">
-    <OutputPath>bin\ReleaseWithPackage\</OutputPath>
-    <DefineConstants>TRACE;WINDOWS_PHONE</DefineConstants>
-    <DocumentationFile>Bin\Release\Twilio.Api.WindowsPhone.xml</DocumentationFile>
-    <Optimize>true</Optimize>
-    <NoStdLib>true</NoStdLib>
-    <DebugType>pdbonly</DebugType>
-    <PlatformTarget>AnyCPU</PlatformTarget>
-    <ErrorReport>prompt</ErrorReport>
-    <CodeAnalysisIgnoreBuiltInRuleSets>true</CodeAnalysisIgnoreBuiltInRuleSets>
-    <CodeAnalysisIgnoreBuiltInRules>true</CodeAnalysisIgnoreBuiltInRules>
-    <CodeAnalysisFailOnMissingRules>false</CodeAnalysisFailOnMissingRules>
-  </PropertyGroup>
-  <PropertyGroup Condition="'$(Configuration)|$(Platform)' == 'Debug|x86'">
-    <PlatformTarget>
-    </PlatformTarget>
-    <OutputPath>Bin\x86\Debug</OutputPath>
-    <DebugSymbols>true</DebugSymbols>
-    <DebugType>full</DebugType>
-    <Optimize>false</Optimize>
-  </PropertyGroup>
-  <PropertyGroup Condition="'$(Configuration)|$(Platform)' == 'Release|x86'">
-    <PlatformTarget>
-    </PlatformTarget>
-    <OutputPath>Bin\x86\Release</OutputPath>
-    <DebugType>pdbonly</DebugType>
-    <Optimize>true</Optimize>
-  </PropertyGroup>
-  <PropertyGroup Condition="'$(Configuration)|$(Platform)' == 'Debug|ARM'">
-    <PlatformTarget>
-    </PlatformTarget>
-    <OutputPath>Bin\ARM\Debug</OutputPath>
-    <DebugSymbols>true</DebugSymbols>
-    <DebugType>full</DebugType>
-    <Optimize>false</Optimize>
-  </PropertyGroup>
-  <PropertyGroup Condition="'$(Configuration)|$(Platform)' == 'Release|ARM'">
-    <PlatformTarget>
-    </PlatformTarget>
-    <OutputPath>Bin\ARM\Release</OutputPath>
-    <DebugType>pdbonly</DebugType>
-    <Optimize>true</Optimize>
-  </PropertyGroup>
-  <ItemGroup>
-    <Compile Include="..\Twilio.Api.Silverlight\Applications.Async.cs">
-      <Link>Applications.Async.cs</Link>
-    </Compile>
-    <Compile Include="..\Twilio.Api.Silverlight\ConnectApps.Async.cs">
-      <Link>ConnectApps.Async.cs</Link>
-    </Compile>
-    <Compile Include="..\Twilio.Api.Silverlight\Feedback.Async.cs">
-      <Link>Feedback.Async.cs</Link>
-    </Compile>
-    <Compile Include="..\Twilio.Api.Silverlight\Media.Async.cs">
-      <Link>Media.Async.cs</Link>
-    </Compile>
-    <Compile Include="..\Twilio.Api.Silverlight\Messages.Async.cs">
-      <Link>Messages.Async.cs</Link>
-    </Compile>
-    <Compile Include="..\Twilio.Api.Silverlight\Notifications.Async.cs">
-      <Link>Notifications.Async.cs</Link>
-    </Compile>
-    <Compile Include="..\Twilio.Api.Silverlight\Queues.Async.cs">
-      <Link>Queues.Async.cs</Link>
-    </Compile>
-    <Compile Include="..\Twilio.Api.Silverlight\Sandbox.Async.cs">
-      <Link>Sandbox.Async.cs</Link>
-    </Compile>
-    <Compile Include="..\Twilio.Api.Silverlight\Sip.Async.cs">
-      <Link>Sip.Async.cs</Link>
-    </Compile>
-    <Compile Include="..\Twilio.Api.Silverlight\Usage.Async.cs">
-      <Link>Usage.Async.cs</Link>
-    </Compile>
-    <Compile Include="..\Twilio.Api\Core.cs">
-      <Link>Core.cs</Link>
-    </Compile>
-    <Compile Include="..\Twilio.Api\Model\Account.cs">
-      <Link>Model\Account.cs</Link>
-    </Compile>
-    <Compile Include="..\Twilio.Api\Model\AccountResult.cs">
-      <Link>Model\AccountResult.cs</Link>
-    </Compile>
-    <Compile Include="..\Twilio.Api\Model\AccountStatus.cs">
-      <Link>Model\AccountStatus.cs</Link>
-    </Compile>
-    <Compile Include="..\Twilio.Api\Model\Application.cs">
-      <Link>Model\Application.cs</Link>
-    </Compile>
-    <Compile Include="..\Twilio.Api\Model\ApplicationOptions.cs">
-      <Link>Model\ApplicationOptions.cs</Link>
-    </Compile>
-    <Compile Include="..\Twilio.Api\Model\ApplicationResult.cs">
-      <Link>Model\ApplicationResult.cs</Link>
-    </Compile>
-    <Compile Include="..\Twilio.Api\Model\AuthorizedConnectApp.cs">
-      <Link>Model\AuthorizedConnectApp.cs</Link>
-    </Compile>
-    <Compile Include="..\Twilio.Api\Model\AuthorizedConnectAppResult.cs">
-      <Link>Model\AuthorizedConnectAppResult.cs</Link>
-    </Compile>
-    <Compile Include="..\Twilio.Api\Model\AvailablePhoneNumber.cs">
-      <Link>Model\AvailablePhoneNumber.cs</Link>
-    </Compile>
-    <Compile Include="..\Twilio.Api\Model\AvailablePhoneNumberListRequest.cs">
-      <Link>Model\AvailablePhoneNumberListRequest.cs</Link>
-    </Compile>
-    <Compile Include="..\Twilio.Api\Model\AvailablePhoneNumberResult.cs">
-      <Link>Model\AvailablePhoneNumberResult.cs</Link>
-    </Compile>
-    <Compile Include="..\Twilio.Api\Model\Call.cs">
-      <Link>Model\Call.cs</Link>
-    </Compile>
-    <Compile Include="..\Twilio.Api\Model\CallListRequest.cs">
-      <Link>Model\CallListRequest.cs</Link>
-    </Compile>
-    <Compile Include="..\Twilio.Api\Model\CallOptions.cs">
-      <Link>Model\CallOptions.cs</Link>
-    </Compile>
-    <Compile Include="..\Twilio.Api\Model\CallResult.cs">
-      <Link>Model\CallResult.cs</Link>
-    </Compile>
-    <Compile Include="..\Twilio.Api\Model\Capabilities.cs">
-      <Link>Model\Capabilities.cs</Link>
-    </Compile>
-    <Compile Include="..\Twilio.Api\Model\ComparisonType.cs">
-      <Link>Model\ComparisonType.cs</Link>
-    </Compile>
-    <Compile Include="..\Twilio.Api\Model\Conference.cs">
-      <Link>Model\Conference.cs</Link>
-    </Compile>
-    <Compile Include="..\Twilio.Api\Model\ConferenceListRequest.cs">
-      <Link>Model\ConferenceListRequest.cs</Link>
-    </Compile>
-    <Compile Include="..\Twilio.Api\Model\ConferenceResult.cs">
-      <Link>Model\ConferenceResult.cs</Link>
-    </Compile>
-    <Compile Include="..\Twilio.Api\Model\ConnectApp.cs">
-      <Link>Model\ConnectApp.cs</Link>
-    </Compile>
-    <Compile Include="..\Twilio.Api\Model\ConnectAppResult.cs">
-      <Link>Model\ConnectAppResult.cs</Link>
-    </Compile>
-    <Compile Include="..\Twilio.Api\Model\Credential.cs">
-      <Link>Model\Credential.cs</Link>
-    </Compile>
-    <Compile Include="..\Twilio.Api\Model\CredentialList.cs">
-      <Link>Model\CredentialList.cs</Link>
-    </Compile>
-    <Compile Include="..\Twilio.Api\Model\CredentialListMapping.cs">
-      <Link>Model\CredentialListMapping.cs</Link>
-    </Compile>
-    <Compile Include="..\Twilio.Api\Model\CredentialListMappingResult.cs">
-      <Link>Model\CredentialListMappingResult.cs</Link>
-    </Compile>
-    <Compile Include="..\Twilio.Api\Model\CredentialListResult.cs">
-      <Link>Model\CredentialListResult.cs</Link>
-    </Compile>
-    <Compile Include="..\Twilio.Api\Model\CredentialResult.cs">
-      <Link>Model\CredentialResult.cs</Link>
-    </Compile>
-    <Compile Include="..\Twilio.Api\Model\DeleteStatus.cs">
-      <Link>Model\DeleteStatus.cs</Link>
-    </Compile>
-    <Compile Include="..\Twilio.Api\Model\DequeueStatus.cs">
-      <Link>Model\DequeueStatus.cs</Link>
-    </Compile>
-    <Compile Include="..\Twilio.Api\Model\Domain.cs">
-      <Link>Model\Domain.cs</Link>
-    </Compile>
-    <Compile Include="..\Twilio.Api\Model\DomainOptions.cs">
-      <Link>Model\DomainOptions.cs</Link>
-    </Compile>
-    <Compile Include="..\Twilio.Api\Model\DomainResult.cs">
-      <Link>Model\DomainResult.cs</Link>
-    </Compile>
-    <Compile Include="..\Twilio.Api\Model\Feedback.cs">
-      <Link>Model\Feedback.cs</Link>
-    </Compile>
-    <Compile Include="..\Twilio.Api\Model\HangupStyle.cs">
-      <Link>Model\HangupStyle.cs</Link>
-    </Compile>
-    <Compile Include="..\Twilio.Api\Model\IncomingPhoneNumber.cs">
-      <Link>Model\IncomingPhoneNumber.cs</Link>
-    </Compile>
-    <Compile Include="..\Twilio.Api\Model\IncomingPhoneNumberResult.cs">
-      <Link>Model\IncomingPhoneNumberResult.cs</Link>
-    </Compile>
-    <Compile Include="..\Twilio.Api\Model\IpAccessControlList.cs">
-      <Link>Model\IpAccessControlList.cs</Link>
-    </Compile>
-    <Compile Include="..\Twilio.Api\Model\IpAccessControlListMapping.cs">
-      <Link>Model\IpAccessControlListMapping.cs</Link>
-    </Compile>
-    <Compile Include="..\Twilio.Api\Model\IpAccessControlListMappingResult.cs">
-      <Link>Model\IpAccessControlListMappingResult.cs</Link>
-    </Compile>
-    <Compile Include="..\Twilio.Api\Model\IpAccessControlListResult.cs">
-      <Link>Model\IpAccessControlListResult.cs</Link>
-    </Compile>
-    <Compile Include="..\Twilio.Api\Model\IpAddress.cs">
-      <Link>Model\IpAddress.cs</Link>
-    </Compile>
-    <Compile Include="..\Twilio.Api\Model\IpAddressResult.cs">
-      <Link>Model\IpAddressResult.cs</Link>
-    </Compile>
-    <Compile Include="..\Twilio.Api\Model\Issue.cs">
-      <Link>Model\Issue.cs</Link>
-    </Compile>
-    <Compile Include="..\Twilio.Api\Model\Media.cs">
-      <Link>Model\Media.cs</Link>
-    </Compile>
-    <Compile Include="..\Twilio.Api\Model\MediaListRequest.cs">
-      <Link>Model\MediaListRequest.cs</Link>
-    </Compile>
-    <Compile Include="..\Twilio.Api\Model\MediaResult.cs">
-      <Link>Model\MediaResult.cs</Link>
-    </Compile>
-    <Compile Include="..\Twilio.Api\Model\Message.cs">
-      <Link>Model\Message.cs</Link>
-    </Compile>
-    <Compile Include="..\Twilio.Api\Model\MessageListRequest.cs">
-      <Link>Model\MessageListRequest.cs</Link>
-    </Compile>
-    <Compile Include="..\Twilio.Api\Model\MessageResult.cs">
-      <Link>Model\MessageResult.cs</Link>
-    </Compile>
-    <Compile Include="..\Twilio.Api\Model\Notification.cs">
-      <Link>Model\Notification.cs</Link>
-    </Compile>
-    <Compile Include="..\Twilio.Api\Model\NotificationResult.cs">
-      <Link>Model\NotificationResult.cs</Link>
-    </Compile>
-    <Compile Include="..\Twilio.Api\Model\OutgoingCallerId.cs">
-      <Link>Model\OutgoingCallerId.cs</Link>
-    </Compile>
-    <Compile Include="..\Twilio.Api\Model\OutgoingCallerIdOptions.cs">
-      <Link>Model\OutgoingCallerIdOptions.cs</Link>
-    </Compile>
-    <Compile Include="..\Twilio.Api\Model\OutgoingCallerIdResult.cs">
-      <Link>Model\OutgoingCallerIdResult.cs</Link>
-    </Compile>
-    <Compile Include="..\Twilio.Api\Model\Participant.cs">
-      <Link>Model\Participant.cs</Link>
-    </Compile>
-    <Compile Include="..\Twilio.Api\Model\ParticipantResult.cs">
-      <Link>Model\ParticipantResult.cs</Link>
-    </Compile>
-    <Compile Include="..\Twilio.Api\Model\PhoneNumberOptions.cs">
-      <Link>Model\PhoneNumberOptions.cs</Link>
-    </Compile>
-    <Compile Include="..\Twilio.Api\Model\Queue.cs">
-      <Link>Model\Queue.cs</Link>
-    </Compile>
-    <Compile Include="..\Twilio.Api\Model\QueueMember.cs">
-      <Link>Model\QueueMember.cs</Link>
-    </Compile>
-    <Compile Include="..\Twilio.Api\Model\QueueMemberResult.cs">
-      <Link>Model\QueueMemberResult.cs</Link>
-    </Compile>
-    <Compile Include="..\Twilio.Api\Model\QueueResult.cs">
-      <Link>Model\QueueResult.cs</Link>
-    </Compile>
-    <Compile Include="..\Twilio.Api\Model\Recording.cs">
-      <Link>Model\Recording.cs</Link>
-    </Compile>
-    <Compile Include="..\Twilio.Api\Model\RecordingResult.cs">
-      <Link>Model\RecordingResult.cs</Link>
-    </Compile>
-    <Compile Include="..\Twilio.Api\Model\RestException.cs">
-      <Link>Model\RestException.cs</Link>
-    </Compile>
-    <Compile Include="..\Twilio.Api\Model\Sandbox.cs">
-      <Link>Model\Sandbox.cs</Link>
-    </Compile>
-    <Compile Include="..\Twilio.Api\Model\SmsMessage.cs">
-      <Link>Model\SmsMessage.cs</Link>
-    </Compile>
-    <Compile Include="..\Twilio.Api\Model\SmsMessageResult.cs">
-      <Link>Model\SmsMessageResult.cs</Link>
-    </Compile>
-    <Compile Include="..\Twilio.Api\Model\SmsShortCode.cs">
-      <Link>Model\SmsShortCode.cs</Link>
-    </Compile>
-    <Compile Include="..\Twilio.Api\Model\SmsShortCodeResult.cs">
-      <Link>Model\SmsShortCodeResult.cs</Link>
-    </Compile>
-    <Compile Include="..\Twilio.Api\Model\Transcription.cs">
-      <Link>Model\Transcription.cs</Link>
-    </Compile>
-    <Compile Include="..\Twilio.Api\Model\TranscriptionResult.cs">
-      <Link>Model\TranscriptionResult.cs</Link>
-    </Compile>
-    <Compile Include="..\Twilio.Api\Model\TwilioBase.cs">
-      <Link>Model\TwilioBase.cs</Link>
-    </Compile>
-    <Compile Include="..\Twilio.Api\Model\TwilioListBase.cs">
-      <Link>Model\TwilioListBase.cs</Link>
-    </Compile>
-    <Compile Include="..\Twilio.Api\Model\UsageRecord.cs">
-      <Link>Model\UsageRecord.cs</Link>
-    </Compile>
-    <Compile Include="..\Twilio.Api\Model\UsageResult.cs">
-      <Link>Model\UsageResult.cs</Link>
-    </Compile>
-    <Compile Include="..\Twilio.Api\Model\UsageTrigger.cs">
-      <Link>Model\UsageTrigger.cs</Link>
-    </Compile>
-    <Compile Include="..\Twilio.Api\Model\UsageTriggerOptions.cs">
-      <Link>Model\UsageTriggerOptions.cs</Link>
-    </Compile>
-    <Compile Include="..\Twilio.Api\Model\UsageTriggerResult.cs">
-      <Link>Model\UsageTriggerResult.cs</Link>
-    </Compile>
-    <Compile Include="..\Twilio.Api\Model\ValidationRequest.cs">
-      <Link>Model\ValidationRequest.cs</Link>
-    </Compile>
-    <Compile Include="..\Twilio.Api.Silverlight\Accounts.Async.cs">
-      <Link>Accounts.Async.cs</Link>
-    </Compile>
-    <Compile Include="..\Twilio.Api.Silverlight\Calls.Async.cs">
-      <Link>Calls.Async.cs</Link>
-    </Compile>
-    <Compile Include="..\Twilio.Api.Silverlight\Conference.Async.cs">
-      <Link>Conference.Async.cs</Link>
-    </Compile>
-    <Compile Include="..\Twilio.Api.Silverlight\Core.Async.cs">
-      <Link>Core.Async.cs</Link>
-    </Compile>
-    <Compile Include="..\Twilio.Api.Silverlight\IncomingPhoneNumbers.Async.cs">
-      <Link>IncomingPhoneNumbers.Async.cs</Link>
-    </Compile>
-    <Compile Include="..\Twilio.Api.Silverlight\OutgoingCallerIds.Async.cs">
-      <Link>OutgoingCallerIds.Async.cs</Link>
-    </Compile>
-    <Compile Include="..\Twilio.Api.Silverlight\Recordings.Async.cs">
-      <Link>Recordings.Async.cs</Link>
-    </Compile>
-    <Compile Include="..\Twilio.Api.Silverlight\Sms.Async.cs">
-      <Link>Sms.Async.cs</Link>
-    </Compile>
-    <Compile Include="..\Twilio.Api.Silverlight\Transcriptions.Async.cs">
-      <Link>Transcriptions.Async.cs</Link>
-    </Compile>
-    <Compile Include="..\Twilio.Api\SharedAssemblyInfo.cs">
-      <Link>SharedAssemblyInfo.cs</Link>
-    </Compile>
-    <Compile Include="AuthorizedConnectApps.Async.cs" />
-    <Compile Include="AvailablePhoneNumbers.Async.cs" />
-    <Compile Include="Properties\AssemblyInfo.cs" />
-  </ItemGroup>
-  <ItemGroup>
-    <Reference Include="RestSharp, Version=105.2.3.0, Culture=neutral, processorArchitecture=MSIL">
-      <HintPath>..\packages\RestSharp.105.2.3\lib\windowsphone8\RestSharp.dll</HintPath>
-      <Private>True</Private>
-    </Reference>
-  </ItemGroup>
-  <ItemGroup>
-    <None Include="packages.config" />
-  </ItemGroup>
-  <Import Project="$(MSBuildExtensionsPath)\Microsoft\$(TargetFrameworkIdentifier)\$(TargetFrameworkVersion)\Microsoft.$(TargetFrameworkIdentifier).$(TargetFrameworkVersion).Overrides.targets" />
-  <Import Project="$(MSBuildExtensionsPath)\Microsoft\$(TargetFrameworkIdentifier)\$(TargetFrameworkVersion)\Microsoft.$(TargetFrameworkIdentifier).CSharp.targets" />
-  <ProjectExtensions />
-  <Import Project="$(SolutionDir)\.nuget\nuget.targets" />
-  <!-- To modify your build process, add your task inside one of the targets below and uncomment it. 
-       Other similar extension points exist, see Microsoft.Common.targets.
-  <Target Name="BeforeBuild">
-  </Target>-->
-  <Target Name="AfterBuild" Condition=" '$(Configuration)' == 'ReleaseWithPackage' ">
-    <MakeDir Directories="$(MSBuildProjectDirectory)..\..\..\Download\package\twilio\lib\SL4-WINDOWSPHONE71" />
-    <CreateItem Include="$(TargetDir)\$(ProjectName).*">
-      <Output TaskParameter="Include" ItemName="FilesToCopy" />
-    </CreateItem>
-    <Copy SourceFiles="@(FilesToCopy)" DestinationFolder="$(MSBuildProjectDirectory)..\..\..\download\package\twilio\lib\SL4-WINDOWSPHONE71\" />
-  </Target>
-=======
-<?xml version="1.0" encoding="utf-8"?>
-<Project ToolsVersion="4.0" DefaultTargets="Build" xmlns="http://schemas.microsoft.com/developer/msbuild/2003">
-  <PropertyGroup>
-    <Configuration Condition=" '$(Configuration)' == '' ">Debug</Configuration>
-    <Platform Condition=" '$(Platform)' == '' ">AnyCPU</Platform>
-    <ProjectGuid>{21E25E45-A334-4178-BD5C-5B875A2911FD}</ProjectGuid>
-    <ProjectTypeGuids>{C089C8C0-30E0-4E22-80C0-CE093F111A43};{fae04ec0-301f-11d3-bf4b-00c04f79efbc}</ProjectTypeGuids>
-    <OutputType>Library</OutputType>
-    <AppDesignerFolder>Properties</AppDesignerFolder>
-    <RootNamespace>Twilio.WindowsPhone</RootNamespace>
-    <AssemblyName>Twilio.Api.WindowsPhone</AssemblyName>
-    <TargetFrameworkVersion>v8.0</TargetFrameworkVersion>
-    <SilverlightVersion>
-    </SilverlightVersion>
-    <TargetFrameworkProfile>
-    </TargetFrameworkProfile>
-    <TargetFrameworkIdentifier>WindowsPhone</TargetFrameworkIdentifier>
-    <SilverlightApplication>false</SilverlightApplication>
-    <ValidateXaml>true</ValidateXaml>
-    <ThrowErrorsInValidation>true</ThrowErrorsInValidation>
-    <SolutionDir Condition="$(SolutionDir) == '' Or $(SolutionDir) == '*Undefined*'">..\</SolutionDir>
-    <RestorePackages>true</RestorePackages>
-    <FileUpgradeFlags>
-    </FileUpgradeFlags>
-    <UpgradeBackupLocation>
-    </UpgradeBackupLocation>
-    <OldToolsVersion>4.0</OldToolsVersion>
-    <MinimumVisualStudioVersion>11.0</MinimumVisualStudioVersion>
-    <PublishUrl>publish\</PublishUrl>
-    <Install>true</Install>
-    <InstallFrom>Disk</InstallFrom>
-    <UpdateEnabled>false</UpdateEnabled>
-    <UpdateMode>Foreground</UpdateMode>
-    <UpdateInterval>7</UpdateInterval>
-    <UpdateIntervalUnits>Days</UpdateIntervalUnits>
-    <UpdatePeriodically>false</UpdatePeriodically>
-    <UpdateRequired>false</UpdateRequired>
-    <MapFileExtensions>true</MapFileExtensions>
-    <ApplicationRevision>0</ApplicationRevision>
-    <ApplicationVersion>1.0.0.%2a</ApplicationVersion>
-    <IsWebBootstrapper>false</IsWebBootstrapper>
-    <UseApplicationTrust>false</UseApplicationTrust>
-    <BootstrapperEnabled>true</BootstrapperEnabled>
-  </PropertyGroup>
-  <PropertyGroup Condition=" '$(Configuration)|$(Platform)' == 'Debug|AnyCPU' ">
-    <DebugSymbols>true</DebugSymbols>
-    <DebugType>full</DebugType>
-    <Optimize>false</Optimize>
-    <OutputPath>Bin\Debug</OutputPath>
-    <DefineConstants>TRACE;DEBUG;WINDOWS_PHONE</DefineConstants>
-    <NoStdLib>true</NoStdLib>
-    <NoConfig>true</NoConfig>
-    <ErrorReport>prompt</ErrorReport>
-    <WarningLevel>4</WarningLevel>
-    <DocumentationFile>Bin\Debug\Twilio.Api.WindowsPhone.xml</DocumentationFile>
-  </PropertyGroup>
-  <PropertyGroup Condition=" '$(Configuration)|$(Platform)' == 'Release|AnyCPU' ">
-    <DebugType>pdbonly</DebugType>
-    <Optimize>true</Optimize>
-    <OutputPath>Bin\Release</OutputPath>
-    <DefineConstants>TRACE;WINDOWS_PHONE</DefineConstants>
-    <NoStdLib>true</NoStdLib>
-    <NoConfig>true</NoConfig>
-    <ErrorReport>prompt</ErrorReport>
-    <WarningLevel>4</WarningLevel>
-    <DocumentationFile>Bin\Release\Twilio.Api.WindowsPhone.xml</DocumentationFile>
-  </PropertyGroup>
-  <PropertyGroup Condition="'$(Configuration)|$(Platform)' == 'ReleaseWithPackage|AnyCPU'">
-    <OutputPath>bin\ReleaseWithPackage\</OutputPath>
-    <DefineConstants>TRACE;WINDOWS_PHONE</DefineConstants>
-    <DocumentationFile>Bin\Release\Twilio.Api.WindowsPhone.xml</DocumentationFile>
-    <Optimize>true</Optimize>
-    <NoStdLib>true</NoStdLib>
-    <DebugType>pdbonly</DebugType>
-    <PlatformTarget>AnyCPU</PlatformTarget>
-    <ErrorReport>prompt</ErrorReport>
-    <CodeAnalysisIgnoreBuiltInRuleSets>true</CodeAnalysisIgnoreBuiltInRuleSets>
-    <CodeAnalysisIgnoreBuiltInRules>true</CodeAnalysisIgnoreBuiltInRules>
-    <CodeAnalysisFailOnMissingRules>false</CodeAnalysisFailOnMissingRules>
-  </PropertyGroup>
-  <PropertyGroup Condition="'$(Configuration)|$(Platform)' == 'Debug|x86'">
-    <PlatformTarget>
-    </PlatformTarget>
-    <OutputPath>Bin\x86\Debug</OutputPath>
-    <DebugSymbols>true</DebugSymbols>
-    <DebugType>full</DebugType>
-    <Optimize>false</Optimize>
-  </PropertyGroup>
-  <PropertyGroup Condition="'$(Configuration)|$(Platform)' == 'Release|x86'">
-    <PlatformTarget>
-    </PlatformTarget>
-    <OutputPath>Bin\x86\Release</OutputPath>
-    <DebugType>pdbonly</DebugType>
-    <Optimize>true</Optimize>
-  </PropertyGroup>
-  <PropertyGroup Condition="'$(Configuration)|$(Platform)' == 'Debug|ARM'">
-    <PlatformTarget>
-    </PlatformTarget>
-    <OutputPath>Bin\ARM\Debug</OutputPath>
-    <DebugSymbols>true</DebugSymbols>
-    <DebugType>full</DebugType>
-    <Optimize>false</Optimize>
-  </PropertyGroup>
-  <PropertyGroup Condition="'$(Configuration)|$(Platform)' == 'Release|ARM'">
-    <PlatformTarget>
-    </PlatformTarget>
-    <OutputPath>Bin\ARM\Release</OutputPath>
-    <DebugType>pdbonly</DebugType>
-    <Optimize>true</Optimize>
-  </PropertyGroup>
-  <ItemGroup>
-    <Compile Include="..\Twilio.Api.Silverlight\Applications.Async.cs">
-      <Link>Applications.Async.cs</Link>
-    </Compile>
-    <Compile Include="..\Twilio.Api.Silverlight\ConnectApps.Async.cs">
-      <Link>ConnectApps.Async.cs</Link>
-    </Compile>
-    <Compile Include="..\Twilio.Api.Silverlight\Feedback.Async.cs">
-      <Link>Feedback.Async.cs</Link>
-    </Compile>
-    <Compile Include="..\Twilio.Api.Silverlight\Media.Async.cs">
-      <Link>Media.Async.cs</Link>
-    </Compile>
-    <Compile Include="..\Twilio.Api.Silverlight\Messages.Async.cs">
-      <Link>Messages.Async.cs</Link>
-    </Compile>
-    <Compile Include="..\Twilio.Api.Silverlight\Notifications.Async.cs">
-      <Link>Notifications.Async.cs</Link>
-    </Compile>
-    <Compile Include="..\Twilio.Api.Silverlight\Queues.Async.cs">
-      <Link>Queues.Async.cs</Link>
-    </Compile>
-    <Compile Include="..\Twilio.Api.Silverlight\Sandbox.Async.cs">
-      <Link>Sandbox.Async.cs</Link>
-    </Compile>
-    <Compile Include="..\Twilio.Api.Silverlight\Sip.Async.cs">
-      <Link>Sip.Async.cs</Link>
-    </Compile>
-    <Compile Include="..\Twilio.Api.Silverlight\Usage.Async.cs">
-      <Link>Usage.Async.cs</Link>
-    </Compile>
-    <Compile Include="..\Twilio.Api\Core.cs">
-      <Link>Core.cs</Link>
-    </Compile>
-    <Compile Include="..\Twilio.Api\Model\Account.cs">
-      <Link>Model\Account.cs</Link>
-    </Compile>
-    <Compile Include="..\Twilio.Api\Model\AccountResult.cs">
-      <Link>Model\AccountResult.cs</Link>
-    </Compile>
-    <Compile Include="..\Twilio.Api\Model\AccountStatus.cs">
-      <Link>Model\AccountStatus.cs</Link>
-    </Compile>
-    <Compile Include="..\Twilio.Api\Model\Application.cs">
-      <Link>Model\Application.cs</Link>
-    </Compile>
-    <Compile Include="..\Twilio.Api\Model\ApplicationOptions.cs">
-      <Link>Model\ApplicationOptions.cs</Link>
-    </Compile>
-    <Compile Include="..\Twilio.Api\Model\ApplicationResult.cs">
-      <Link>Model\ApplicationResult.cs</Link>
-    </Compile>
-    <Compile Include="..\Twilio.Api\Model\AuthorizedConnectApp.cs">
-      <Link>Model\AuthorizedConnectApp.cs</Link>
-    </Compile>
-    <Compile Include="..\Twilio.Api\Model\AuthorizedConnectAppResult.cs">
-      <Link>Model\AuthorizedConnectAppResult.cs</Link>
-    </Compile>
-    <Compile Include="..\Twilio.Api\Model\AvailablePhoneNumber.cs">
-      <Link>Model\AvailablePhoneNumber.cs</Link>
-    </Compile>
-    <Compile Include="..\Twilio.Api\Model\AvailablePhoneNumberListRequest.cs">
-      <Link>Model\AvailablePhoneNumberListRequest.cs</Link>
-    </Compile>
-    <Compile Include="..\Twilio.Api\Model\AvailablePhoneNumberResult.cs">
-      <Link>Model\AvailablePhoneNumberResult.cs</Link>
-    </Compile>
-    <Compile Include="..\Twilio.Api\Model\Call.cs">
-      <Link>Model\Call.cs</Link>
-    </Compile>
-    <Compile Include="..\Twilio.Api\Model\CallListRequest.cs">
-      <Link>Model\CallListRequest.cs</Link>
-    </Compile>
-    <Compile Include="..\Twilio.Api\Model\CallOptions.cs">
-      <Link>Model\CallOptions.cs</Link>
-    </Compile>
-    <Compile Include="..\Twilio.Api\Model\CallResult.cs">
-      <Link>Model\CallResult.cs</Link>
-    </Compile>
-    <Compile Include="..\Twilio.Api\Model\Capabilities.cs">
-      <Link>Model\Capabilities.cs</Link>
-    </Compile>
-    <Compile Include="..\Twilio.Api\Model\ComparisonType.cs">
-      <Link>Model\ComparisonType.cs</Link>
-    </Compile>
-    <Compile Include="..\Twilio.Api\Model\Conference.cs">
-      <Link>Model\Conference.cs</Link>
-    </Compile>
-    <Compile Include="..\Twilio.Api\Model\ConferenceListRequest.cs">
-      <Link>Model\ConferenceListRequest.cs</Link>
-    </Compile>
-    <Compile Include="..\Twilio.Api\Model\ConferenceResult.cs">
-      <Link>Model\ConferenceResult.cs</Link>
-    </Compile>
-    <Compile Include="..\Twilio.Api\Model\ConnectApp.cs">
-      <Link>Model\ConnectApp.cs</Link>
-    </Compile>
-    <Compile Include="..\Twilio.Api\Model\ConnectAppResult.cs">
-      <Link>Model\ConnectAppResult.cs</Link>
-    </Compile>
-    <Compile Include="..\Twilio.Api\Model\Credential.cs">
-      <Link>Model\Credential.cs</Link>
-    </Compile>
-    <Compile Include="..\Twilio.Api\Model\CredentialList.cs">
-      <Link>Model\CredentialList.cs</Link>
-    </Compile>
-    <Compile Include="..\Twilio.Api\Model\CredentialListMapping.cs">
-      <Link>Model\CredentialListMapping.cs</Link>
-    </Compile>
-    <Compile Include="..\Twilio.Api\Model\CredentialListMappingResult.cs">
-      <Link>Model\CredentialListMappingResult.cs</Link>
-    </Compile>
-    <Compile Include="..\Twilio.Api\Model\CredentialListResult.cs">
-      <Link>Model\CredentialListResult.cs</Link>
-    </Compile>
-    <Compile Include="..\Twilio.Api\Model\CredentialResult.cs">
-      <Link>Model\CredentialResult.cs</Link>
-    </Compile>
-    <Compile Include="..\Twilio.Api\Model\DeleteStatus.cs">
-      <Link>Model\DeleteStatus.cs</Link>
-    </Compile>
-    <Compile Include="..\Twilio.Api\Model\DequeueStatus.cs">
-      <Link>Model\DequeueStatus.cs</Link>
-    </Compile>
-    <Compile Include="..\Twilio.Api\Model\Domain.cs">
-      <Link>Model\Domain.cs</Link>
-    </Compile>
-    <Compile Include="..\Twilio.Api\Model\DomainOptions.cs">
-      <Link>Model\DomainOptions.cs</Link>
-    </Compile>
-    <Compile Include="..\Twilio.Api\Model\DomainResult.cs">
-      <Link>Model\DomainResult.cs</Link>
-    </Compile>
-    <Compile Include="..\Twilio.Api\Model\Feedback.cs">
-      <Link>Model\Feedback.cs</Link>
-    </Compile>
-    <Compile Include="..\Twilio.Api\Model\HangupStyle.cs">
-      <Link>Model\HangupStyle.cs</Link>
-    </Compile>
-    <Compile Include="..\Twilio.Api\Model\IncomingPhoneNumber.cs">
-      <Link>Model\IncomingPhoneNumber.cs</Link>
-    </Compile>
-    <Compile Include="..\Twilio.Api\Model\IncomingPhoneNumberResult.cs">
-      <Link>Model\IncomingPhoneNumberResult.cs</Link>
-    </Compile>
-    <Compile Include="..\Twilio.Api\Model\IpAccessControlList.cs">
-      <Link>Model\IpAccessControlList.cs</Link>
-    </Compile>
-    <Compile Include="..\Twilio.Api\Model\IpAccessControlListMapping.cs">
-      <Link>Model\IpAccessControlListMapping.cs</Link>
-    </Compile>
-    <Compile Include="..\Twilio.Api\Model\IpAccessControlListMappingResult.cs">
-      <Link>Model\IpAccessControlListMappingResult.cs</Link>
-    </Compile>
-    <Compile Include="..\Twilio.Api\Model\IpAccessControlListResult.cs">
-      <Link>Model\IpAccessControlListResult.cs</Link>
-    </Compile>
-    <Compile Include="..\Twilio.Api\Model\IpAddress.cs">
-      <Link>Model\IpAddress.cs</Link>
-    </Compile>
-    <Compile Include="..\Twilio.Api\Model\IpAddressResult.cs">
-      <Link>Model\IpAddressResult.cs</Link>
-    </Compile>
-    <Compile Include="..\Twilio.Api\Model\Issue.cs">
-      <Link>Model\Issue.cs</Link>
-    </Compile>
-    <Compile Include="..\Twilio.Api\Model\Media.cs">
-      <Link>Model\Media.cs</Link>
-    </Compile>
-    <Compile Include="..\Twilio.Api\Model\MediaListRequest.cs">
-      <Link>Model\MediaListRequest.cs</Link>
-    </Compile>
-    <Compile Include="..\Twilio.Api\Model\MediaResult.cs">
-      <Link>Model\MediaResult.cs</Link>
-    </Compile>
-    <Compile Include="..\Twilio.Api\Model\Message.cs">
-      <Link>Model\Message.cs</Link>
-    </Compile>
-    <Compile Include="..\Twilio.Api\Model\MessageListRequest.cs">
-      <Link>Model\MessageListRequest.cs</Link>
-    </Compile>
-    <Compile Include="..\Twilio.Api\Model\MessageResult.cs">
-      <Link>Model\MessageResult.cs</Link>
-    </Compile>
-    <Compile Include="..\Twilio.Api\Model\Notification.cs">
-      <Link>Model\Notification.cs</Link>
-    </Compile>
-    <Compile Include="..\Twilio.Api\Model\NotificationResult.cs">
-      <Link>Model\NotificationResult.cs</Link>
-    </Compile>
-    <Compile Include="..\Twilio.Api\Model\OutgoingCallerId.cs">
-      <Link>Model\OutgoingCallerId.cs</Link>
-    </Compile>
-    <Compile Include="..\Twilio.Api\Model\OutgoingCallerIdOptions.cs">
-      <Link>Model\OutgoingCallerIdOptions.cs</Link>
-    </Compile>
-    <Compile Include="..\Twilio.Api\Model\OutgoingCallerIdResult.cs">
-      <Link>Model\OutgoingCallerIdResult.cs</Link>
-    </Compile>
-    <Compile Include="..\Twilio.Api\Model\Participant.cs">
-      <Link>Model\Participant.cs</Link>
-    </Compile>
-    <Compile Include="..\Twilio.Api\Model\ParticipantResult.cs">
-      <Link>Model\ParticipantResult.cs</Link>
-    </Compile>
-    <Compile Include="..\Twilio.Api\Model\PhoneNumberOptions.cs">
-      <Link>Model\PhoneNumberOptions.cs</Link>
-    </Compile>
-    <Compile Include="..\Twilio.Api\Model\Queue.cs">
-      <Link>Model\Queue.cs</Link>
-    </Compile>
-    <Compile Include="..\Twilio.Api\Model\QueueMember.cs">
-      <Link>Model\QueueMember.cs</Link>
-    </Compile>
-    <Compile Include="..\Twilio.Api\Model\QueueMemberResult.cs">
-      <Link>Model\QueueMemberResult.cs</Link>
-    </Compile>
-    <Compile Include="..\Twilio.Api\Model\QueueResult.cs">
-      <Link>Model\QueueResult.cs</Link>
-    </Compile>
-    <Compile Include="..\Twilio.Api\Model\Recording.cs">
-      <Link>Model\Recording.cs</Link>
-    </Compile>
-    <Compile Include="..\Twilio.Api\Model\RecordingResult.cs">
-      <Link>Model\RecordingResult.cs</Link>
-    </Compile>
-    <Compile Include="..\Twilio.Api\Model\RestException.cs">
-      <Link>Model\RestException.cs</Link>
-    </Compile>
-    <Compile Include="..\Twilio.Api\Model\Sandbox.cs">
-      <Link>Model\Sandbox.cs</Link>
-    </Compile>
-    <Compile Include="..\Twilio.Api\Model\SmsMessage.cs">
-      <Link>Model\SmsMessage.cs</Link>
-    </Compile>
-    <Compile Include="..\Twilio.Api\Model\SmsMessageResult.cs">
-      <Link>Model\SmsMessageResult.cs</Link>
-    </Compile>
-    <Compile Include="..\Twilio.Api\Model\SmsShortCode.cs">
-      <Link>Model\SmsShortCode.cs</Link>
-    </Compile>
-    <Compile Include="..\Twilio.Api\Model\SmsShortCodeResult.cs">
-      <Link>Model\SmsShortCodeResult.cs</Link>
-    </Compile>
-    <Compile Include="..\Twilio.Api\Model\Transcription.cs">
-      <Link>Model\Transcription.cs</Link>
-    </Compile>
-    <Compile Include="..\Twilio.Api\Model\TranscriptionResult.cs">
-      <Link>Model\TranscriptionResult.cs</Link>
-    </Compile>
-    <Compile Include="..\Twilio.Api\Model\TwilioBase.cs">
-      <Link>Model\TwilioBase.cs</Link>
-    </Compile>
-    <Compile Include="..\Twilio.Api\Model\TwilioListBase.cs">
-      <Link>Model\TwilioListBase.cs</Link>
-    </Compile>
-    <Compile Include="..\Twilio.Api\Model\UsageRecord.cs">
-      <Link>Model\UsageRecord.cs</Link>
-    </Compile>
-    <Compile Include="..\Twilio.Api\Model\UsageResult.cs">
-      <Link>Model\UsageResult.cs</Link>
-    </Compile>
-    <Compile Include="..\Twilio.Api\Model\UsageTrigger.cs">
-      <Link>Model\UsageTrigger.cs</Link>
-    </Compile>
-    <Compile Include="..\Twilio.Api\Model\UsageTriggerOptions.cs">
-      <Link>Model\UsageTriggerOptions.cs</Link>
-    </Compile>
-    <Compile Include="..\Twilio.Api\Model\UsageTriggerResult.cs">
-      <Link>Model\UsageTriggerResult.cs</Link>
-    </Compile>
-    <Compile Include="..\Twilio.Api\Model\ValidationRequest.cs">
-      <Link>Model\ValidationRequest.cs</Link>
-    </Compile>
-    <Compile Include="..\Twilio.Api.Silverlight\Accounts.Async.cs">
-      <Link>Accounts.Async.cs</Link>
-    </Compile>
-    <Compile Include="..\Twilio.Api.Silverlight\Calls.Async.cs">
-      <Link>Calls.Async.cs</Link>
-    </Compile>
-    <Compile Include="..\Twilio.Api.Silverlight\Conference.Async.cs">
-      <Link>Conference.Async.cs</Link>
-    </Compile>
-    <Compile Include="..\Twilio.Api.Silverlight\Core.Async.cs">
-      <Link>Core.Async.cs</Link>
-    </Compile>
-    <Compile Include="..\Twilio.Api.Silverlight\IncomingPhoneNumbers.Async.cs">
-      <Link>IncomingPhoneNumbers.Async.cs</Link>
-    </Compile>
-    <Compile Include="..\Twilio.Api.Silverlight\OutgoingCallerIds.Async.cs">
-      <Link>OutgoingCallerIds.Async.cs</Link>
-    </Compile>
-    <Compile Include="..\Twilio.Api.Silverlight\Recordings.Async.cs">
-      <Link>Recordings.Async.cs</Link>
-    </Compile>
-    <Compile Include="..\Twilio.Api.Silverlight\Sms.Async.cs">
-      <Link>Sms.Async.cs</Link>
-    </Compile>
-    <Compile Include="..\Twilio.Api.Silverlight\Transcriptions.Async.cs">
-      <Link>Transcriptions.Async.cs</Link>
-    </Compile>
-    <Compile Include="..\Twilio.Api\SharedAssemblyInfo.cs">
-      <Link>SharedAssemblyInfo.cs</Link>
-    </Compile>
-    <Compile Include="AuthorizedConnectApps.Async.cs" />
-    <Compile Include="AvailablePhoneNumbers.Async.cs" />
-    <Compile Include="Properties\AssemblyInfo.cs" />
-  </ItemGroup>
-  <ItemGroup>
-    <Reference Include="RestSharp, Version=105.2.3.0, Culture=neutral, processorArchitecture=MSIL">
-      <HintPath>..\packages\RestSharp.105.2.3\lib\windowsphone8\RestSharp.dll</HintPath>
-      <Private>True</Private>
-    </Reference>
-  </ItemGroup>
-  <ItemGroup>
-    <None Include="packages.config" />
-  </ItemGroup>
-  <Import Project="$(MSBuildExtensionsPath)\Microsoft\$(TargetFrameworkIdentifier)\$(TargetFrameworkVersion)\Microsoft.$(TargetFrameworkIdentifier).$(TargetFrameworkVersion).Overrides.targets" />
-  <Import Project="$(MSBuildExtensionsPath)\Microsoft\$(TargetFrameworkIdentifier)\$(TargetFrameworkVersion)\Microsoft.$(TargetFrameworkIdentifier).CSharp.targets" />
-  <ProjectExtensions />
-  <Import Project="$(SolutionDir)\.nuget\nuget.targets" />
-  <!-- To modify your build process, add your task inside one of the targets below and uncomment it. 
-       Other similar extension points exist, see Microsoft.Common.targets.
-  <Target Name="BeforeBuild">
-  </Target>-->
-  <Target Name="AfterBuild" Condition=" '$(Configuration)' == 'ReleaseWithPackage' ">
-    <MakeDir Directories="$(MSBuildProjectDirectory)..\..\..\Download\package\twilio\lib\SL4-WINDOWSPHONE71" />
-    <CreateItem Include="$(TargetDir)\$(ProjectName).*">
-      <Output TaskParameter="Include" ItemName="FilesToCopy" />
-    </CreateItem>
-    <Copy SourceFiles="@(FilesToCopy)" DestinationFolder="$(MSBuildProjectDirectory)..\..\..\download\package\twilio\lib\SL4-WINDOWSPHONE71\" />
-  </Target>
->>>>>>> 1f72d028
+<?xml version="1.0" encoding="utf-8"?>
+<Project ToolsVersion="4.0" DefaultTargets="Build" xmlns="http://schemas.microsoft.com/developer/msbuild/2003">
+  <PropertyGroup>
+    <Configuration Condition=" '$(Configuration)' == '' ">Debug</Configuration>
+    <Platform Condition=" '$(Platform)' == '' ">AnyCPU</Platform>
+    <ProjectGuid>{21E25E45-A334-4178-BD5C-5B875A2911FD}</ProjectGuid>
+    <ProjectTypeGuids>{C089C8C0-30E0-4E22-80C0-CE093F111A43};{fae04ec0-301f-11d3-bf4b-00c04f79efbc}</ProjectTypeGuids>
+    <OutputType>Library</OutputType>
+    <AppDesignerFolder>Properties</AppDesignerFolder>
+    <RootNamespace>Twilio.WindowsPhone</RootNamespace>
+    <AssemblyName>Twilio.Api.WindowsPhone</AssemblyName>
+    <TargetFrameworkVersion>v8.0</TargetFrameworkVersion>
+    <SilverlightVersion>
+    </SilverlightVersion>
+    <TargetFrameworkProfile>
+    </TargetFrameworkProfile>
+    <TargetFrameworkIdentifier>WindowsPhone</TargetFrameworkIdentifier>
+    <SilverlightApplication>false</SilverlightApplication>
+    <ValidateXaml>true</ValidateXaml>
+    <ThrowErrorsInValidation>true</ThrowErrorsInValidation>
+    <SolutionDir Condition="$(SolutionDir) == '' Or $(SolutionDir) == '*Undefined*'">..\</SolutionDir>
+    <RestorePackages>true</RestorePackages>
+    <FileUpgradeFlags>
+    </FileUpgradeFlags>
+    <UpgradeBackupLocation>
+    </UpgradeBackupLocation>
+    <OldToolsVersion>4.0</OldToolsVersion>
+    <MinimumVisualStudioVersion>11.0</MinimumVisualStudioVersion>
+    <PublishUrl>publish\</PublishUrl>
+    <Install>true</Install>
+    <InstallFrom>Disk</InstallFrom>
+    <UpdateEnabled>false</UpdateEnabled>
+    <UpdateMode>Foreground</UpdateMode>
+    <UpdateInterval>7</UpdateInterval>
+    <UpdateIntervalUnits>Days</UpdateIntervalUnits>
+    <UpdatePeriodically>false</UpdatePeriodically>
+    <UpdateRequired>false</UpdateRequired>
+    <MapFileExtensions>true</MapFileExtensions>
+    <ApplicationRevision>0</ApplicationRevision>
+    <ApplicationVersion>1.0.0.%2a</ApplicationVersion>
+    <IsWebBootstrapper>false</IsWebBootstrapper>
+    <UseApplicationTrust>false</UseApplicationTrust>
+    <BootstrapperEnabled>true</BootstrapperEnabled>
+  </PropertyGroup>
+  <PropertyGroup Condition=" '$(Configuration)|$(Platform)' == 'Debug|AnyCPU' ">
+    <DebugSymbols>true</DebugSymbols>
+    <DebugType>full</DebugType>
+    <Optimize>false</Optimize>
+    <OutputPath>Bin\Debug</OutputPath>
+    <DefineConstants>TRACE;DEBUG;WINDOWS_PHONE</DefineConstants>
+    <NoStdLib>true</NoStdLib>
+    <NoConfig>true</NoConfig>
+    <ErrorReport>prompt</ErrorReport>
+    <WarningLevel>4</WarningLevel>
+    <DocumentationFile>Bin\Debug\Twilio.Api.WindowsPhone.xml</DocumentationFile>
+  </PropertyGroup>
+  <PropertyGroup Condition=" '$(Configuration)|$(Platform)' == 'Release|AnyCPU' ">
+    <DebugType>pdbonly</DebugType>
+    <Optimize>true</Optimize>
+    <OutputPath>Bin\Release</OutputPath>
+    <DefineConstants>TRACE;WINDOWS_PHONE</DefineConstants>
+    <NoStdLib>true</NoStdLib>
+    <NoConfig>true</NoConfig>
+    <ErrorReport>prompt</ErrorReport>
+    <WarningLevel>4</WarningLevel>
+    <DocumentationFile>Bin\Release\Twilio.Api.WindowsPhone.xml</DocumentationFile>
+  </PropertyGroup>
+  <PropertyGroup Condition="'$(Configuration)|$(Platform)' == 'ReleaseWithPackage|AnyCPU'">
+    <OutputPath>bin\ReleaseWithPackage\</OutputPath>
+    <DefineConstants>TRACE;WINDOWS_PHONE</DefineConstants>
+    <DocumentationFile>Bin\Release\Twilio.Api.WindowsPhone.xml</DocumentationFile>
+    <Optimize>true</Optimize>
+    <NoStdLib>true</NoStdLib>
+    <DebugType>pdbonly</DebugType>
+    <PlatformTarget>AnyCPU</PlatformTarget>
+    <ErrorReport>prompt</ErrorReport>
+    <CodeAnalysisIgnoreBuiltInRuleSets>true</CodeAnalysisIgnoreBuiltInRuleSets>
+    <CodeAnalysisIgnoreBuiltInRules>true</CodeAnalysisIgnoreBuiltInRules>
+    <CodeAnalysisFailOnMissingRules>false</CodeAnalysisFailOnMissingRules>
+  </PropertyGroup>
+  <PropertyGroup Condition="'$(Configuration)|$(Platform)' == 'Debug|x86'">
+    <PlatformTarget>
+    </PlatformTarget>
+    <OutputPath>Bin\x86\Debug</OutputPath>
+    <DebugSymbols>true</DebugSymbols>
+    <DebugType>full</DebugType>
+    <Optimize>false</Optimize>
+  </PropertyGroup>
+  <PropertyGroup Condition="'$(Configuration)|$(Platform)' == 'Release|x86'">
+    <PlatformTarget>
+    </PlatformTarget>
+    <OutputPath>Bin\x86\Release</OutputPath>
+    <DebugType>pdbonly</DebugType>
+    <Optimize>true</Optimize>
+  </PropertyGroup>
+  <PropertyGroup Condition="'$(Configuration)|$(Platform)' == 'Debug|ARM'">
+    <PlatformTarget>
+    </PlatformTarget>
+    <OutputPath>Bin\ARM\Debug</OutputPath>
+    <DebugSymbols>true</DebugSymbols>
+    <DebugType>full</DebugType>
+    <Optimize>false</Optimize>
+  </PropertyGroup>
+  <PropertyGroup Condition="'$(Configuration)|$(Platform)' == 'Release|ARM'">
+    <PlatformTarget>
+    </PlatformTarget>
+    <OutputPath>Bin\ARM\Release</OutputPath>
+    <DebugType>pdbonly</DebugType>
+    <Optimize>true</Optimize>
+  </PropertyGroup>
+  <ItemGroup>
+    <Compile Include="..\Twilio.Api.Silverlight\Applications.Async.cs">
+      <Link>Applications.Async.cs</Link>
+    </Compile>
+    <Compile Include="..\Twilio.Api.Silverlight\ConnectApps.Async.cs">
+      <Link>ConnectApps.Async.cs</Link>
+    </Compile>
+    <Compile Include="..\Twilio.Api.Silverlight\Feedback.Async.cs">
+      <Link>Feedback.Async.cs</Link>
+    </Compile>
+    <Compile Include="..\Twilio.Api.Silverlight\Media.Async.cs">
+      <Link>Media.Async.cs</Link>
+    </Compile>
+    <Compile Include="..\Twilio.Api.Silverlight\Messages.Async.cs">
+      <Link>Messages.Async.cs</Link>
+    </Compile>
+    <Compile Include="..\Twilio.Api.Silverlight\Notifications.Async.cs">
+      <Link>Notifications.Async.cs</Link>
+    </Compile>
+    <Compile Include="..\Twilio.Api.Silverlight\Queues.Async.cs">
+      <Link>Queues.Async.cs</Link>
+    </Compile>
+    <Compile Include="..\Twilio.Api.Silverlight\Sandbox.Async.cs">
+      <Link>Sandbox.Async.cs</Link>
+    </Compile>
+    <Compile Include="..\Twilio.Api.Silverlight\Sip.Async.cs">
+      <Link>Sip.Async.cs</Link>
+    </Compile>
+    <Compile Include="..\Twilio.Api.Silverlight\Usage.Async.cs">
+      <Link>Usage.Async.cs</Link>
+    </Compile>
+    <Compile Include="..\Twilio.Api\Core.cs">
+      <Link>Core.cs</Link>
+    </Compile>
+    <Compile Include="..\Twilio.Api\Model\Account.cs">
+      <Link>Model\Account.cs</Link>
+    </Compile>
+    <Compile Include="..\Twilio.Api\Model\AccountResult.cs">
+      <Link>Model\AccountResult.cs</Link>
+    </Compile>
+    <Compile Include="..\Twilio.Api\Model\AccountStatus.cs">
+      <Link>Model\AccountStatus.cs</Link>
+    </Compile>
+    <Compile Include="..\Twilio.Api\Model\Application.cs">
+      <Link>Model\Application.cs</Link>
+    </Compile>
+    <Compile Include="..\Twilio.Api\Model\ApplicationOptions.cs">
+      <Link>Model\ApplicationOptions.cs</Link>
+    </Compile>
+    <Compile Include="..\Twilio.Api\Model\ApplicationResult.cs">
+      <Link>Model\ApplicationResult.cs</Link>
+    </Compile>
+    <Compile Include="..\Twilio.Api\Model\AuthorizedConnectApp.cs">
+      <Link>Model\AuthorizedConnectApp.cs</Link>
+    </Compile>
+    <Compile Include="..\Twilio.Api\Model\AuthorizedConnectAppResult.cs">
+      <Link>Model\AuthorizedConnectAppResult.cs</Link>
+    </Compile>
+    <Compile Include="..\Twilio.Api\Model\AvailablePhoneNumber.cs">
+      <Link>Model\AvailablePhoneNumber.cs</Link>
+    </Compile>
+    <Compile Include="..\Twilio.Api\Model\AvailablePhoneNumberListRequest.cs">
+      <Link>Model\AvailablePhoneNumberListRequest.cs</Link>
+    </Compile>
+    <Compile Include="..\Twilio.Api\Model\AvailablePhoneNumberResult.cs">
+      <Link>Model\AvailablePhoneNumberResult.cs</Link>
+    </Compile>
+    <Compile Include="..\Twilio.Api\Model\Call.cs">
+      <Link>Model\Call.cs</Link>
+    </Compile>
+    <Compile Include="..\Twilio.Api\Model\CallListRequest.cs">
+      <Link>Model\CallListRequest.cs</Link>
+    </Compile>
+    <Compile Include="..\Twilio.Api\Model\CallOptions.cs">
+      <Link>Model\CallOptions.cs</Link>
+    </Compile>
+    <Compile Include="..\Twilio.Api\Model\CallResult.cs">
+      <Link>Model\CallResult.cs</Link>
+    </Compile>
+    <Compile Include="..\Twilio.Api\Model\Capabilities.cs">
+      <Link>Model\Capabilities.cs</Link>
+    </Compile>
+    <Compile Include="..\Twilio.Api\Model\ComparisonType.cs">
+      <Link>Model\ComparisonType.cs</Link>
+    </Compile>
+    <Compile Include="..\Twilio.Api\Model\Conference.cs">
+      <Link>Model\Conference.cs</Link>
+    </Compile>
+    <Compile Include="..\Twilio.Api\Model\ConferenceListRequest.cs">
+      <Link>Model\ConferenceListRequest.cs</Link>
+    </Compile>
+    <Compile Include="..\Twilio.Api\Model\ConferenceResult.cs">
+      <Link>Model\ConferenceResult.cs</Link>
+    </Compile>
+    <Compile Include="..\Twilio.Api\Model\ConnectApp.cs">
+      <Link>Model\ConnectApp.cs</Link>
+    </Compile>
+    <Compile Include="..\Twilio.Api\Model\ConnectAppResult.cs">
+      <Link>Model\ConnectAppResult.cs</Link>
+    </Compile>
+    <Compile Include="..\Twilio.Api\Model\Credential.cs">
+      <Link>Model\Credential.cs</Link>
+    </Compile>
+    <Compile Include="..\Twilio.Api\Model\CredentialList.cs">
+      <Link>Model\CredentialList.cs</Link>
+    </Compile>
+    <Compile Include="..\Twilio.Api\Model\CredentialListMapping.cs">
+      <Link>Model\CredentialListMapping.cs</Link>
+    </Compile>
+    <Compile Include="..\Twilio.Api\Model\CredentialListMappingResult.cs">
+      <Link>Model\CredentialListMappingResult.cs</Link>
+    </Compile>
+    <Compile Include="..\Twilio.Api\Model\CredentialListResult.cs">
+      <Link>Model\CredentialListResult.cs</Link>
+    </Compile>
+    <Compile Include="..\Twilio.Api\Model\CredentialResult.cs">
+      <Link>Model\CredentialResult.cs</Link>
+    </Compile>
+    <Compile Include="..\Twilio.Api\Model\DeleteStatus.cs">
+      <Link>Model\DeleteStatus.cs</Link>
+    </Compile>
+    <Compile Include="..\Twilio.Api\Model\DequeueStatus.cs">
+      <Link>Model\DequeueStatus.cs</Link>
+    </Compile>
+    <Compile Include="..\Twilio.Api\Model\Domain.cs">
+      <Link>Model\Domain.cs</Link>
+    </Compile>
+    <Compile Include="..\Twilio.Api\Model\DomainOptions.cs">
+      <Link>Model\DomainOptions.cs</Link>
+    </Compile>
+    <Compile Include="..\Twilio.Api\Model\DomainResult.cs">
+      <Link>Model\DomainResult.cs</Link>
+    </Compile>
+    <Compile Include="..\Twilio.Api\Model\Feedback.cs">
+      <Link>Model\Feedback.cs</Link>
+    </Compile>
+    <Compile Include="..\Twilio.Api\Model\HangupStyle.cs">
+      <Link>Model\HangupStyle.cs</Link>
+    </Compile>
+    <Compile Include="..\Twilio.Api\Model\IncomingPhoneNumber.cs">
+      <Link>Model\IncomingPhoneNumber.cs</Link>
+    </Compile>
+    <Compile Include="..\Twilio.Api\Model\IncomingPhoneNumberResult.cs">
+      <Link>Model\IncomingPhoneNumberResult.cs</Link>
+    </Compile>
+    <Compile Include="..\Twilio.Api\Model\IpAccessControlList.cs">
+      <Link>Model\IpAccessControlList.cs</Link>
+    </Compile>
+    <Compile Include="..\Twilio.Api\Model\IpAccessControlListMapping.cs">
+      <Link>Model\IpAccessControlListMapping.cs</Link>
+    </Compile>
+    <Compile Include="..\Twilio.Api\Model\IpAccessControlListMappingResult.cs">
+      <Link>Model\IpAccessControlListMappingResult.cs</Link>
+    </Compile>
+    <Compile Include="..\Twilio.Api\Model\IpAccessControlListResult.cs">
+      <Link>Model\IpAccessControlListResult.cs</Link>
+    </Compile>
+    <Compile Include="..\Twilio.Api\Model\IpAddress.cs">
+      <Link>Model\IpAddress.cs</Link>
+    </Compile>
+    <Compile Include="..\Twilio.Api\Model\IpAddressResult.cs">
+      <Link>Model\IpAddressResult.cs</Link>
+    </Compile>
+    <Compile Include="..\Twilio.Api\Model\Issue.cs">
+      <Link>Model\Issue.cs</Link>
+    </Compile>
+    <Compile Include="..\Twilio.Api\Model\Media.cs">
+      <Link>Model\Media.cs</Link>
+    </Compile>
+    <Compile Include="..\Twilio.Api\Model\MediaListRequest.cs">
+      <Link>Model\MediaListRequest.cs</Link>
+    </Compile>
+    <Compile Include="..\Twilio.Api\Model\MediaResult.cs">
+      <Link>Model\MediaResult.cs</Link>
+    </Compile>
+    <Compile Include="..\Twilio.Api\Model\Message.cs">
+      <Link>Model\Message.cs</Link>
+    </Compile>
+    <Compile Include="..\Twilio.Api\Model\MessageListRequest.cs">
+      <Link>Model\MessageListRequest.cs</Link>
+    </Compile>
+    <Compile Include="..\Twilio.Api\Model\MessageResult.cs">
+      <Link>Model\MessageResult.cs</Link>
+    </Compile>
+    <Compile Include="..\Twilio.Api\Model\Notification.cs">
+      <Link>Model\Notification.cs</Link>
+    </Compile>
+    <Compile Include="..\Twilio.Api\Model\NotificationResult.cs">
+      <Link>Model\NotificationResult.cs</Link>
+    </Compile>
+    <Compile Include="..\Twilio.Api\Model\OutgoingCallerId.cs">
+      <Link>Model\OutgoingCallerId.cs</Link>
+    </Compile>
+    <Compile Include="..\Twilio.Api\Model\OutgoingCallerIdOptions.cs">
+      <Link>Model\OutgoingCallerIdOptions.cs</Link>
+    </Compile>
+    <Compile Include="..\Twilio.Api\Model\OutgoingCallerIdResult.cs">
+      <Link>Model\OutgoingCallerIdResult.cs</Link>
+    </Compile>
+    <Compile Include="..\Twilio.Api\Model\Participant.cs">
+      <Link>Model\Participant.cs</Link>
+    </Compile>
+    <Compile Include="..\Twilio.Api\Model\ParticipantResult.cs">
+      <Link>Model\ParticipantResult.cs</Link>
+    </Compile>
+    <Compile Include="..\Twilio.Api\Model\PhoneNumberOptions.cs">
+      <Link>Model\PhoneNumberOptions.cs</Link>
+    </Compile>
+    <Compile Include="..\Twilio.Api\Model\Queue.cs">
+      <Link>Model\Queue.cs</Link>
+    </Compile>
+    <Compile Include="..\Twilio.Api\Model\QueueMember.cs">
+      <Link>Model\QueueMember.cs</Link>
+    </Compile>
+    <Compile Include="..\Twilio.Api\Model\QueueMemberResult.cs">
+      <Link>Model\QueueMemberResult.cs</Link>
+    </Compile>
+    <Compile Include="..\Twilio.Api\Model\QueueResult.cs">
+      <Link>Model\QueueResult.cs</Link>
+    </Compile>
+    <Compile Include="..\Twilio.Api\Model\Recording.cs">
+      <Link>Model\Recording.cs</Link>
+    </Compile>
+    <Compile Include="..\Twilio.Api\Model\RecordingResult.cs">
+      <Link>Model\RecordingResult.cs</Link>
+    </Compile>
+    <Compile Include="..\Twilio.Api\Model\RestException.cs">
+      <Link>Model\RestException.cs</Link>
+    </Compile>
+    <Compile Include="..\Twilio.Api\Model\Sandbox.cs">
+      <Link>Model\Sandbox.cs</Link>
+    </Compile>
+    <Compile Include="..\Twilio.Api\Model\SmsMessage.cs">
+      <Link>Model\SmsMessage.cs</Link>
+    </Compile>
+    <Compile Include="..\Twilio.Api\Model\SmsMessageResult.cs">
+      <Link>Model\SmsMessageResult.cs</Link>
+    </Compile>
+    <Compile Include="..\Twilio.Api\Model\SmsShortCode.cs">
+      <Link>Model\SmsShortCode.cs</Link>
+    </Compile>
+    <Compile Include="..\Twilio.Api\Model\SmsShortCodeResult.cs">
+      <Link>Model\SmsShortCodeResult.cs</Link>
+    </Compile>
+    <Compile Include="..\Twilio.Api\Model\Transcription.cs">
+      <Link>Model\Transcription.cs</Link>
+    </Compile>
+    <Compile Include="..\Twilio.Api\Model\TranscriptionResult.cs">
+      <Link>Model\TranscriptionResult.cs</Link>
+    </Compile>
+    <Compile Include="..\Twilio.Api\Model\TwilioBase.cs">
+      <Link>Model\TwilioBase.cs</Link>
+    </Compile>
+    <Compile Include="..\Twilio.Api\Model\TwilioListBase.cs">
+      <Link>Model\TwilioListBase.cs</Link>
+    </Compile>
+    <Compile Include="..\Twilio.Api\Model\UsageRecord.cs">
+      <Link>Model\UsageRecord.cs</Link>
+    </Compile>
+    <Compile Include="..\Twilio.Api\Model\UsageResult.cs">
+      <Link>Model\UsageResult.cs</Link>
+    </Compile>
+    <Compile Include="..\Twilio.Api\Model\UsageTrigger.cs">
+      <Link>Model\UsageTrigger.cs</Link>
+    </Compile>
+    <Compile Include="..\Twilio.Api\Model\UsageTriggerOptions.cs">
+      <Link>Model\UsageTriggerOptions.cs</Link>
+    </Compile>
+    <Compile Include="..\Twilio.Api\Model\UsageTriggerResult.cs">
+      <Link>Model\UsageTriggerResult.cs</Link>
+    </Compile>
+    <Compile Include="..\Twilio.Api\Model\ValidationRequest.cs">
+      <Link>Model\ValidationRequest.cs</Link>
+    </Compile>
+    <Compile Include="..\Twilio.Api.Silverlight\Accounts.Async.cs">
+      <Link>Accounts.Async.cs</Link>
+    </Compile>
+    <Compile Include="..\Twilio.Api.Silverlight\Calls.Async.cs">
+      <Link>Calls.Async.cs</Link>
+    </Compile>
+    <Compile Include="..\Twilio.Api.Silverlight\Conference.Async.cs">
+      <Link>Conference.Async.cs</Link>
+    </Compile>
+    <Compile Include="..\Twilio.Api.Silverlight\Core.Async.cs">
+      <Link>Core.Async.cs</Link>
+    </Compile>
+    <Compile Include="..\Twilio.Api.Silverlight\IncomingPhoneNumbers.Async.cs">
+      <Link>IncomingPhoneNumbers.Async.cs</Link>
+    </Compile>
+    <Compile Include="..\Twilio.Api.Silverlight\OutgoingCallerIds.Async.cs">
+      <Link>OutgoingCallerIds.Async.cs</Link>
+    </Compile>
+    <Compile Include="..\Twilio.Api.Silverlight\Recordings.Async.cs">
+      <Link>Recordings.Async.cs</Link>
+    </Compile>
+    <Compile Include="..\Twilio.Api.Silverlight\Sms.Async.cs">
+      <Link>Sms.Async.cs</Link>
+    </Compile>
+    <Compile Include="..\Twilio.Api.Silverlight\Transcriptions.Async.cs">
+      <Link>Transcriptions.Async.cs</Link>
+    </Compile>
+    <Compile Include="..\Twilio.Api\SharedAssemblyInfo.cs">
+      <Link>SharedAssemblyInfo.cs</Link>
+    </Compile>
+    <Compile Include="AuthorizedConnectApps.Async.cs" />
+    <Compile Include="AvailablePhoneNumbers.Async.cs" />
+    <Compile Include="Properties\AssemblyInfo.cs" />
+  </ItemGroup>
+  <ItemGroup>
+    <Reference Include="RestSharp, Version=105.2.3.0, Culture=neutral, processorArchitecture=MSIL">
+      <HintPath>..\packages\RestSharp.105.2.3\lib\windowsphone8\RestSharp.dll</HintPath>
+      <Private>True</Private>
+    </Reference>
+  </ItemGroup>
+  <ItemGroup>
+    <None Include="packages.config" />
+  </ItemGroup>
+  <Import Project="$(MSBuildExtensionsPath)\Microsoft\$(TargetFrameworkIdentifier)\$(TargetFrameworkVersion)\Microsoft.$(TargetFrameworkIdentifier).$(TargetFrameworkVersion).Overrides.targets" />
+  <Import Project="$(MSBuildExtensionsPath)\Microsoft\$(TargetFrameworkIdentifier)\$(TargetFrameworkVersion)\Microsoft.$(TargetFrameworkIdentifier).CSharp.targets" />
+  <ProjectExtensions />
+  <Import Project="$(SolutionDir)\.nuget\nuget.targets" />
+  <!-- To modify your build process, add your task inside one of the targets below and uncomment it. 
+       Other similar extension points exist, see Microsoft.Common.targets.
+  <Target Name="BeforeBuild">
+  </Target>-->
+  <Target Name="AfterBuild" Condition=" '$(Configuration)' == 'ReleaseWithPackage' ">
+    <MakeDir Directories="$(MSBuildProjectDirectory)..\..\..\Download\package\twilio\lib\SL4-WINDOWSPHONE71" />
+    <CreateItem Include="$(TargetDir)\$(ProjectName).*">
+      <Output TaskParameter="Include" ItemName="FilesToCopy" />
+    </CreateItem>
+    <Copy SourceFiles="@(FilesToCopy)" DestinationFolder="$(MSBuildProjectDirectory)..\..\..\download\package\twilio\lib\SL4-WINDOWSPHONE71\" />
+  </Target>
 </Project>